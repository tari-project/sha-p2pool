// Copyright 2024 The Tari Project
// SPDX-License-Identifier: BSD-3-Clause

use std::{collections::HashMap, sync::Arc};

use axum::{extract::State, http::StatusCode, Json};
use itertools::Itertools;
use log::error;
use serde::Serialize;
use tari_common::configuration::Network;
<<<<<<< HEAD
use tari_common_types::tari_address::TariAddress;
use tari_common_types::types::BlockHash;
use tari_core::consensus::ConsensusManager;
use tari_core::proof_of_work::PowAlgorithm;
use tari_core::transactions::tari_amount::MicroMinotari;
=======
use tari_core::{consensus::ConsensusManager, proof_of_work::PowAlgorithm, transactions::tari_amount::MicroMinotari};
>>>>>>> 38ee3bdc
use tari_utilities::epoch_time::EpochTime;

use crate::{
    server::{
        http::{
            server::AppState,
            stats::{
                algo_stat_key,
                models::{BlockStats, EstimatedEarnings, Stats, TribeDetails},
                MINER_STAT_ACCEPTED_BLOCKS_COUNT,
                MINER_STAT_REJECTED_BLOCKS_COUNT,
                P2POOL_STAT_ACCEPTED_BLOCKS_COUNT,
                P2POOL_STAT_REJECTED_BLOCKS_COUNT,
            },
        },
        stats_store::StatsStore,
    },
    sharechain::SHARE_COUNT,
};

const LOG_TARGET: &str = "p2pool::server::stats::get";

#[derive(Serialize)]
pub(crate) struct BlockResult {
    chain_id: String,
    hash: BlockHash,
    timestamp: EpochTime,
    prev_hash: BlockHash,
    height: u64,
    // original_block_header: BlockHeader,
    miner_wallet_address: Option<TariAddress>,
    sent_to_main_chain: bool,
}

pub async fn handle_chain(State(state): State<AppState>) -> Result<Json<Vec<BlockResult>>, StatusCode> {
    let chain = state.share_chain_sha3x.blocks(0).await.map_err(|error| {
        error!(target: LOG_TARGET, "Failed to get blocks of share chain: {error:?}");
        StatusCode::INTERNAL_SERVER_ERROR
    })?;

    let result = chain
        .iter()
        .map(|block| BlockResult {
            chain_id: block.chain_id.clone(),
            hash: block.hash.clone(),
            timestamp: block.timestamp,
            prev_hash: block.prev_hash.clone(),
            height: block.height,
            // original_block_header: block.original_block_header().clone(),
            miner_wallet_address: block.miner_wallet_address.clone(),
            sent_to_main_chain: block.sent_to_main_chain,
        })
        .collect();

    Ok(Json(result))
}

pub async fn handle_miners_with_shares(
    State(state): State<AppState>,
) -> Result<Json<HashMap<String, HashMap<String, u64>>>, StatusCode> {
    let mut result = HashMap::with_capacity(2);
    result.insert(
        PowAlgorithm::Sha3x.to_string().to_lowercase(),
        state.share_chain_sha3x.miners_with_shares().await.map_err(|error| {
            error!(target: LOG_TARGET, "Failed to get Sha3x miners with shares: {error:?}");
            StatusCode::INTERNAL_SERVER_ERROR
        })?,
    );
    result.insert(
        PowAlgorithm::RandomX.to_string().to_lowercase(),
        state.share_chain_random_x.miners_with_shares().await.map_err(|error| {
            error!(target: LOG_TARGET, "Failed to get RandomX miners with shares: {error:?}");
            StatusCode::INTERNAL_SERVER_ERROR
        })?,
    );

    Ok(Json(result))
}

pub async fn handle_get_stats(State(state): State<AppState>) -> Result<Json<HashMap<String, Stats>>, StatusCode> {
    let mut result = HashMap::with_capacity(2);
    result.insert(
        PowAlgorithm::Sha3x.to_string().to_lowercase(),
        get_stats(state.clone(), PowAlgorithm::Sha3x).await?,
    );
    result.insert(
        PowAlgorithm::RandomX.to_string().to_lowercase(),
        get_stats(state.clone(), PowAlgorithm::RandomX).await?,
    );
    Ok(Json(result))
}

#[allow(clippy::too_many_lines)]
async fn get_stats(state: AppState, algo: PowAlgorithm) -> Result<Stats, StatusCode> {
    // return from cache if possible
    let stats_cache = state.stats_cache.clone();
    if let Some(stats) = stats_cache.stats(algo).await {
        return Ok(stats);
    }

    let share_chain = match algo {
        PowAlgorithm::RandomX => state.share_chain_random_x.clone(),
        PowAlgorithm::Sha3x => state.share_chain_sha3x.clone(),
    };
    let chain = share_chain.blocks(0).await.map_err(|error| {
        error!(target: LOG_TARGET, "Failed to get blocks of share chain: {error:?}");
        StatusCode::INTERNAL_SERVER_ERROR
    })?;

    // connected
    let connected = state.peer_store.peer_count().await > 0;

    // collect number of miners
    let num_of_miners = chain
        .iter()
        .map(|block| block.miner_wallet_address.clone())
        .filter(|addr_opt| addr_opt.is_some())
        .map(|addr| addr.as_ref().unwrap().to_base58())
        .unique()
        .count();

    // last won block
    let last_block_won = chain
        .iter()
        .filter(|block| block.sent_to_main_chain)
        .last()
        .cloned()
        .map(|block| block.into());

    let share_chain_height = share_chain.tip_height().await.map_err(|error| {
        error!(target: LOG_TARGET, "Failed to get tip height of share chain: {error:?}");
        StatusCode::INTERNAL_SERVER_ERROR
    })?;

    // hash rate
    let pool_hash_rate = share_chain.hash_rate().await.map_err(|error| {
        error!(target: LOG_TARGET, "Failed to get hash rate of share chain: {error:?}");
        StatusCode::INTERNAL_SERVER_ERROR
    })?;

    // connected since
    let connected_since = state.peer_store.last_connected();

    // consensus manager
    let network = Network::get_current_or_user_setting_or_default();
    let consensus_manager = ConsensusManager::builder(network).build().map_err(|error| {
        error!(target: LOG_TARGET, "Failed to build consensus manager: {error:?}");
        StatusCode::INTERNAL_SERVER_ERROR
    })?;

    // calculate estimated earnings for all wallet addresses
    let blocks = share_chain.blocks(0).await.map_err(|error| {
        error!(target: LOG_TARGET, "Failed to get blocks of share chain: {error:?}");
        StatusCode::INTERNAL_SERVER_ERROR
    })?;
    let pool_total_rewards: u64 = blocks
        .iter()
        .filter(|block| block.sent_to_main_chain)
        .map(|block| {
            consensus_manager
                .get_block_reward_at(block.original_block_header.height)
                .as_u64()
        })
        .sum();

    // calculate all possibly earned rewards for all the miners until latest point
    let mut miners_with_shares = HashMap::<String, u64>::new();
    let mut miners_with_rewards = HashMap::<String, u64>::new();
    blocks.iter().for_each(|block| {
        if let Some(miner_wallet_address) = &block.miner_wallet_address {
            let miner = miner_wallet_address.to_base58();
            let reward = consensus_manager.get_block_reward_at(block.original_block_header.height);

            // collect share count for miners
            if let Some(shares) = miners_with_shares.get(&miner) {
                miners_with_shares.insert(miner, shares + 1);
            } else {
                miners_with_shares.insert(miner, 1);
            }

            // calculate rewards for miners
            if block.sent_to_main_chain {
                miners_with_shares.iter().for_each(|(addr, share_count)| {
                    let miner_reward = (reward.as_u64() / SHARE_COUNT) * share_count;
                    if let Some(earned_rewards) = miners_with_rewards.get(addr) {
                        miners_with_rewards.insert(addr.clone(), earned_rewards + miner_reward);
                    } else {
                        miners_with_rewards.insert(addr.clone(), miner_reward);
                    }
                });
            }
        }
    });

    let mut estimated_earnings = HashMap::new();
    let mut pool_total_estimated_earnings_1m = 0u64;
    if !blocks.is_empty() {
        // calculate "earning / minute" for all miners
        let first_block_time = blocks.first().unwrap().timestamp;
        let full_interval = EpochTime::now().as_u64() - first_block_time.as_u64();
        miners_with_rewards.iter().for_each(|(addr, total_earn)| {
            pool_total_estimated_earnings_1m += total_earn;
            let reward_per_1m = (total_earn / full_interval) * 60;
            estimated_earnings.insert(addr.clone(), EstimatedEarnings::new(MicroMinotari::from(reward_per_1m)));
        });
        pool_total_estimated_earnings_1m = (pool_total_estimated_earnings_1m / full_interval) * 60;
    }

    let result = Stats {
        connected,
        num_of_miners,
        last_block_won,
        share_chain_height,
        pool_hash_rate: pool_hash_rate.to_string(),
        connected_since,
        pool_total_earnings: MicroMinotari::from(pool_total_rewards),
        pool_total_estimated_earnings: EstimatedEarnings::new(MicroMinotari::from(pool_total_estimated_earnings_1m)),
        total_earnings: miners_with_rewards,
        estimated_earnings,
        miner_block_stats: miner_block_stats(state.stats_store.clone(), algo).await,
        p2pool_block_stats: p2pool_block_stats(state.stats_store.clone(), algo).await,
        tribe: TribeDetails::new(state.tribe.to_string(), state.tribe.formatted()),
    };

    stats_cache.update(result.clone(), algo).await;

    Ok(result)
}

async fn miner_block_stats(stats_store: Arc<StatsStore>, algo: PowAlgorithm) -> BlockStats {
    BlockStats::new(
        stats_store
            .get(&algo_stat_key(algo, MINER_STAT_ACCEPTED_BLOCKS_COUNT))
            .await,
        stats_store
            .get(&algo_stat_key(algo, MINER_STAT_REJECTED_BLOCKS_COUNT))
            .await,
    )
}

async fn p2pool_block_stats(stats_store: Arc<StatsStore>, algo: PowAlgorithm) -> BlockStats {
    BlockStats::new(
        stats_store
            .get(&algo_stat_key(algo, P2POOL_STAT_ACCEPTED_BLOCKS_COUNT))
            .await,
        stats_store
            .get(&algo_stat_key(algo, P2POOL_STAT_REJECTED_BLOCKS_COUNT))
            .await,
    )
}<|MERGE_RESOLUTION|>--- conflicted
+++ resolved
@@ -8,15 +8,9 @@
 use log::error;
 use serde::Serialize;
 use tari_common::configuration::Network;
-<<<<<<< HEAD
 use tari_common_types::tari_address::TariAddress;
 use tari_common_types::types::BlockHash;
-use tari_core::consensus::ConsensusManager;
-use tari_core::proof_of_work::PowAlgorithm;
-use tari_core::transactions::tari_amount::MicroMinotari;
-=======
 use tari_core::{consensus::ConsensusManager, proof_of_work::PowAlgorithm, transactions::tari_amount::MicroMinotari};
->>>>>>> 38ee3bdc
 use tari_utilities::epoch_time::EpochTime;
 
 use crate::{
@@ -26,9 +20,7 @@
             stats::{
                 algo_stat_key,
                 models::{BlockStats, EstimatedEarnings, Stats, TribeDetails},
-                MINER_STAT_ACCEPTED_BLOCKS_COUNT,
-                MINER_STAT_REJECTED_BLOCKS_COUNT,
-                P2POOL_STAT_ACCEPTED_BLOCKS_COUNT,
+                MINER_STAT_ACCEPTED_BLOCKS_COUNT, MINER_STAT_REJECTED_BLOCKS_COUNT, P2POOL_STAT_ACCEPTED_BLOCKS_COUNT,
                 P2POOL_STAT_REJECTED_BLOCKS_COUNT,
             },
         },
