--- conflicted
+++ resolved
@@ -1,12 +1,8 @@
 // Copyright 2024 The Tari Project
 // SPDX-License-Identifier: BSD-3-Clause
 
-<<<<<<< HEAD
 use std::cmp::max;
 use std::collections::HashMap;
-use std::sync::atomic::{AtomicBool, Ordering};
-=======
->>>>>>> 1952cd45
 use std::sync::Arc;
 
 use log::{info, warn};
@@ -15,17 +11,13 @@
     GetNewBlockResponse, GetNewBlockTemplateWithCoinbasesRequest, HeightRequest, NewBlockTemplateRequest, PowAlgo,
     SubmitBlockRequest, SubmitBlockResponse,
 };
-<<<<<<< HEAD
 use tari_common_types::types::FixedHash;
 use tari_core::blocks::BlockHeader;
 use tari_core::consensus::ConsensusManager;
-use tari_core::proof_of_work::{PowAlgorithm, randomx_difficulty, sha3x_difficulty};
 use tari_core::proof_of_work::randomx_factory::RandomXFactory;
-=======
-use tari_core::proof_of_work::sha3x_difficulty;
+use tari_core::proof_of_work::{randomx_difficulty, sha3x_difficulty, PowAlgorithm};
 use tari_shutdown::ShutdownSignal;
 use tari_utilities::hex::Hex;
->>>>>>> 1952cd45
 use tokio::sync::Mutex;
 use tonic::{Request, Response, Status};
 
@@ -55,8 +47,8 @@
     p2p_client: p2p::ServiceClient,
     /// Current share chain
     share_chain: Arc<S>,
-<<<<<<< HEAD
-    sync_in_progress: Arc<AtomicBool>,
+    /// Stats store
+    stats_store: Arc<StatsStore>,
     random_xfactory: RandomXFactory,
     consensus_manager: ConsensusManager,
     genesis_block_hash: FixedHash,
@@ -65,10 +57,6 @@
     stats_max_difficulty_since_last_success: Arc<Mutex<u64>>,
     stats_accepted_by_main_chain: Arc<Mutex<u64>>,
     stats_rejected_by_main_chain: Arc<Mutex<u64>>,
-=======
-    /// Stats store
-    stats_store: Arc<StatsStore>,
->>>>>>> 1952cd45
 }
 
 impl<S> ShaP2PoolGrpc<S>
@@ -79,15 +67,11 @@
         base_node_address: String,
         p2p_client: p2p::ServiceClient,
         share_chain: Arc<S>,
-<<<<<<< HEAD
-        sync_in_progress: Arc<AtomicBool>,
+        stats_store: Arc<StatsStore>,
+        shutdown_signal: ShutdownSignal,
         random_xfactory: RandomXFactory,
         consensus_manager: ConsensusManager,
-        genesis_block_hash: FixedHash
-=======
-        stats_store: Arc<StatsStore>,
-        shutdown_signal: ShutdownSignal,
->>>>>>> 1952cd45
+        genesis_block_hash: FixedHash,
     ) -> Result<Self, Error> {
         Ok(Self {
             client: Arc::new(Mutex::new(
@@ -95,8 +79,7 @@
             )),
             p2p_client,
             share_chain,
-<<<<<<< HEAD
-            sync_in_progress,
+            stats_store,
             random_xfactory,
             consensus_manager,
             genesis_block_hash,
@@ -104,23 +87,11 @@
             stats_max_difficulty_since_last_success: Arc::new(Mutex::new(0)),
             stats_accepted_by_main_chain: Arc::new(Mutex::new(0)),
             stats_rejected_by_main_chain: Arc::new(Mutex::new(0)),
-=======
-            stats_store,
->>>>>>> 1952cd45
         })
     }
 
     /// Submits a new block to share chain and broadcasts to the p2p network.
     pub async fn submit_share_chain_block(&self, block: &Block) -> Result<(), Status> {
-<<<<<<< HEAD
-        if self.sync_in_progress.load(Ordering::Relaxed) {
-            warn!(target: LOG_TARGET, "Share chain syncing is in progress...");
-            return Err(Status::new(Code::Unavailable, "Share chain syncing is in progress..."));
-        }
-
-        if let Err(error) = self.share_chain.submit_block(block).await {
-            warn!(target: LOG_TARGET, "Failed to add new block: {error:?}");
-=======
         match self.share_chain.submit_block(block).await {
             Ok(_) => {
                 self.stats_store
@@ -139,7 +110,6 @@
                     .await;
                 Ok(())
             },
->>>>>>> 1952cd45
         }
     }
 }
@@ -155,14 +125,6 @@
         &self,
         _request: Request<GetNewBlockRequest>,
     ) -> Result<Response<GetNewBlockResponse>, Status> {
-<<<<<<< HEAD
-        if self.sync_in_progress.load(Ordering::Relaxed) {
-            warn!(target: LOG_TARGET, "Share chain syncing is in progress...");
-            return Err(Status::new(Code::Unavailable, "Share chain syncing is in progress..."));
-        }
-
-=======
->>>>>>> 1952cd45
         let mut pow_algo = PowAlgo::default();
         // TODO: use config
         pow_algo.set_pow_algo(PowAlgos::Randomx);
@@ -200,7 +162,10 @@
             .ok_or_else(|| Status::internal("missing miner data"))?;
         if let Some(header) = &response.block {
             let height = header.header.as_ref().map(|h| h.height).unwrap_or(0);
-            self.block_height_difficulty_cache.lock().await.insert(height, miner_data.target_difficulty);
+            self.block_height_difficulty_cache
+                .lock()
+                .await
+                .insert(height, miner_data.target_difficulty);
         }
         let target_difficulty = miner_data.target_difficulty / SHARE_COUNT;
         miner_data.target_difficulty = target_difficulty;
@@ -219,15 +184,6 @@
         &self,
         request: Request<SubmitBlockRequest>,
     ) -> Result<Response<SubmitBlockResponse>, Status> {
-<<<<<<< HEAD
-        dbg!("Submit received");
-        if self.sync_in_progress.load(Ordering::Relaxed) {
-            warn!(target: LOG_TARGET, "Share chain syncing is in progress...");
-            return Err(Status::new(Code::Unavailable, "Share chain syncing is in progress..."));
-        }
-
-=======
->>>>>>> 1952cd45
         let grpc_block = request.get_ref();
         let grpc_request_payload = grpc_block
             .block
@@ -251,8 +207,9 @@
                 origin_block_header,
                 &self.random_xfactory,
                 &self.genesis_block_hash,
-                &self.consensus_manager
-            ).map_err(|error| Status::internal(error.to_string()))?,
+                &self.consensus_manager,
+            )
+            .map_err(|error| Status::internal(error.to_string()))?,
         };
         // TODO: Cache this so that we don't ask each time. If we have a block we should not
         // waste time before submitting it, or we might lose a share
@@ -276,7 +233,12 @@
         //         network_difficulty_matches = true;
         //     }
         // }
-        let network_difficulty_matches = match self.block_height_difficulty_cache.lock().await.get(&(origin_block_header.height)) {
+        let network_difficulty_matches = match self
+            .block_height_difficulty_cache
+            .lock()
+            .await
+            .get(&(origin_block_header.height))
+        {
             Some(difficulty) => request_block_difficulty.as_u64() >= *difficulty,
             None => false,
         };
@@ -287,7 +249,10 @@
 
         let mut accepted = self.stats_accepted_by_main_chain.lock().await;
         let mut rejected = self.stats_rejected_by_main_chain.lock().await;
-        info!("Submit stats... max/accepted/rejected: {}/{}/{}", max_difficulty, accepted, rejected);
+        info!(
+            "Submit stats... max/accepted/rejected: {}/{}/{}",
+            max_difficulty, accepted, rejected
+        );
 
         if !network_difficulty_matches {
             block.set_sent_to_main_chain(false);
@@ -309,31 +274,21 @@
         let (metadata, extensions, _inner) = request.into_parts();
         info!("🔗 Submitting block to base node...");
         let grpc_request = Request::from_parts(metadata, extensions, grpc_request_payload);
-             match self.client.lock().await.submit_block(grpc_request).await {
+        match self.client.lock().await.submit_block(grpc_request).await {
             Ok(resp) => {
-<<<<<<< HEAD
-                *accepted += 1;
-                *max_difficulty = 0;
-=======
                 self.stats_store
                     .inc(&P2POOL_STAT_ACCEPTED_BLOCKS_COUNT.to_string(), 1)
                     .await;
->>>>>>> 1952cd45
                 info!("💰 New matching block found and sent to network!");
                 block.set_sent_to_main_chain(true);
                 self.submit_share_chain_block(&block).await?;
                 Ok(resp)
             },
-<<<<<<< HEAD
-            Err(_) => {
-                *rejected += 1;
-=======
             Err(error) => {
                 warn!("Failed to submit block to Tari network: {error:?}");
                 self.stats_store
                     .inc(&P2POOL_STAT_REJECTED_BLOCKS_COUNT.to_string(), 1)
                     .await;
->>>>>>> 1952cd45
                 block.set_sent_to_main_chain(false);
                 self.submit_share_chain_block(&block).await?;
                 Ok(Response::new(SubmitBlockResponse {
