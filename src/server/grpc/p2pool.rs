// Copyright 2024 The Tari Project
// SPDX-License-Identifier: BSD-3-Clause

use std::cmp::max;
use std::collections::HashMap;
use std::sync::Arc;

use log::{info, warn};
use minotari_app_grpc::tari_rpc::{
    base_node_client::BaseNodeClient, pow_algo::PowAlgos, sha_p2_pool_server::ShaP2Pool, GetNewBlockRequest,
    GetNewBlockResponse, GetNewBlockTemplateWithCoinbasesRequest, HeightRequest, NewBlockTemplateRequest, PowAlgo,
    SubmitBlockRequest, SubmitBlockResponse,
};
use tari_common_types::types::FixedHash;
use tari_core::blocks::BlockHeader;
use tari_core::consensus::ConsensusManager;
use tari_core::proof_of_work::randomx_factory::RandomXFactory;
use tari_core::proof_of_work::{randomx_difficulty, sha3x_difficulty, PowAlgorithm};
use tari_shutdown::ShutdownSignal;
use tari_utilities::hex::Hex;
use tokio::sync::Mutex;
use tonic::{Request, Response, Status};

use crate::server::http::stats::{
    MINER_STAT_ACCEPTED_BLOCKS_COUNT, MINER_STAT_REJECTED_BLOCKS_COUNT, P2POOL_STAT_ACCEPTED_BLOCKS_COUNT,
    P2POOL_STAT_REJECTED_BLOCKS_COUNT,
};
use crate::server::stats_store::StatsStore;
use crate::{
    server::{
        grpc::{error::Error, util},
        p2p,
    },
    sharechain::{block::Block, ShareChain, SHARE_COUNT},
};

const LOG_TARGET: &str = "p2pool::server::grpc::p2pool";

/// P2Pool specific gRPC service to provide `get_new_block` and `submit_block` functionalities.
pub struct ShaP2PoolGrpc<S>
where
    S: ShareChain,
{
    /// Base node client
    client: Arc<Mutex<BaseNodeClient<tonic::transport::Channel>>>,
    /// P2P service client
    p2p_client: p2p::ServiceClient,
    /// Current share chain
    share_chain: Arc<S>,
    /// Stats store
    stats_store: Arc<StatsStore>,
    random_xfactory: RandomXFactory,
    consensus_manager: ConsensusManager,
    genesis_block_hash: FixedHash,
    block_height_difficulty_cache: Arc<Mutex<HashMap<u64, u64>>>,
    // TODO: refactor into a stats service
    stats_max_difficulty_since_last_success: Arc<Mutex<u64>>,
    stats_accepted_by_main_chain: Arc<Mutex<u64>>,
    stats_rejected_by_main_chain: Arc<Mutex<u64>>,
}

impl<S> ShaP2PoolGrpc<S>
where
    S: ShareChain,
{
    pub async fn new(
        base_node_address: String,
        p2p_client: p2p::ServiceClient,
        share_chain: Arc<S>,
        stats_store: Arc<StatsStore>,
        shutdown_signal: ShutdownSignal,
        random_xfactory: RandomXFactory,
        consensus_manager: ConsensusManager,
        genesis_block_hash: FixedHash,
    ) -> Result<Self, Error> {
        Ok(Self {
            client: Arc::new(Mutex::new(
                util::connect_base_node(base_node_address, shutdown_signal).await?,
            )),
            p2p_client,
            share_chain,
            stats_store,
            random_xfactory,
            consensus_manager,
            genesis_block_hash,
            block_height_difficulty_cache: Arc::new(Mutex::new(HashMap::new())),
            stats_max_difficulty_since_last_success: Arc::new(Mutex::new(0)),
            stats_accepted_by_main_chain: Arc::new(Mutex::new(0)),
            stats_rejected_by_main_chain: Arc::new(Mutex::new(0)),
        })
    }

    /// Submits a new block to share chain and broadcasts to the p2p network.
    pub async fn submit_share_chain_block(&self, block: &Block) -> Result<(), Status> {
        match self.share_chain.submit_block(block).await {
            Ok(_) => {
                self.stats_store
                    .inc(&MINER_STAT_ACCEPTED_BLOCKS_COUNT.to_string(), 1)
                    .await;
                info!(target: LOG_TARGET, "Broadcast new block: {:?}", block.hash().to_hex());
                self.p2p_client
                    .broadcast_block(block)
                    .await
                    .map_err(|error| Status::internal(error.to_string()))
            },
            Err(error) => {
                warn!(target: LOG_TARGET, "Failed to add new block: {error:?}");
                self.stats_store
                    .inc(&MINER_STAT_REJECTED_BLOCKS_COUNT.to_string(), 1)
                    .await;
                Ok(())
            },
        }
    }
}

#[tonic::async_trait]
impl<S> ShaP2Pool for ShaP2PoolGrpc<S>
where
    S: ShareChain,
{
    /// Returns a new block (that can be mined) which contains all the shares generated
    /// from the current share chain as coinbase transactions.
    async fn get_new_block(
        &self,
        _request: Request<GetNewBlockRequest>,
    ) -> Result<Response<GetNewBlockResponse>, Status> {
        let mut pow_algo = PowAlgo::default();
        // TODO: use config
        pow_algo.set_pow_algo(PowAlgos::Randomx);

        // request original block template to get reward
        let req = NewBlockTemplateRequest {
            algo: Some(pow_algo.clone()),
            max_weight: 0,
        };
        let template_response = self.client.lock().await.get_new_block_template(req).await?.into_inner();
        let miner_data = template_response
            .miner_data
            .ok_or_else(|| Status::internal("missing miner data"))?;
        let reward = miner_data.reward;

        // request new block template with shares as coinbases
        let shares = self.share_chain.generate_shares(reward).await;

        let mut response = self
            .client
            .lock()
            .await
            .get_new_block_template_with_coinbases(GetNewBlockTemplateWithCoinbasesRequest {
                algo: Some(pow_algo),
                max_weight: 0,
                coinbases: shares,
            })
            .await?
            .into_inner();

        // set target difficulty
        let mut miner_data = response
            .clone()
            .miner_data
            .ok_or_else(|| Status::internal("missing miner data"))?;
        if let Some(header) = &response.block {
            let height = header.header.as_ref().map(|h| h.height).unwrap_or(0);
            self.block_height_difficulty_cache
                .lock()
                .await
                .insert(height, miner_data.target_difficulty);
        }
        let target_difficulty = miner_data.target_difficulty / SHARE_COUNT;
<<<<<<< HEAD
        miner_data.target_difficulty = target_difficulty;
        response.miner_data = Some(miner_data);
=======
        if let Some(mut miner_data) = response.miner_data {
            miner_data.target_difficulty = target_difficulty;
            response.miner_data = Some(miner_data);
        }
>>>>>>> 0075b4f7

        Ok(Response::new(GetNewBlockResponse {
            block: Some(response),
            target_difficulty,
        }))
    }

    /// Validates the submitted block with the p2pool network, checks for difficulty matching
    /// with network (using base node), submits mined block to base node and submits new p2pool block
    /// to p2pool network.
    async fn submit_block(
        &self,
        request: Request<SubmitBlockRequest>,
    ) -> Result<Response<SubmitBlockResponse>, Status> {
        let grpc_block = request.get_ref();
        let grpc_request_payload = grpc_block
            .block
            .clone()
            .ok_or_else(|| Status::internal("missing block in request"))?;
        let mut block = self
            .share_chain
            .new_block(grpc_block)
            .await
            .map_err(|error| Status::internal(error.to_string()))?;

        let origin_block_header = block.original_block_header();

        // Check block's difficulty compared to the latest network one to increase the probability
        // to get the block accepted (and also a block with lower difficulty than latest one is invalid anyway).
        let request_block_difficulty = match origin_block_header.pow.pow_algo {
            PowAlgorithm::Sha3x => {
                sha3x_difficulty(origin_block_header).map_err(|error| Status::internal(error.to_string()))?
            },
            PowAlgorithm::RandomX => randomx_difficulty(
                origin_block_header,
                &self.random_xfactory,
                &self.genesis_block_hash,
                &self.consensus_manager,
            )
            .map_err(|error| Status::internal(error.to_string()))?,
        };
        // TODO: Cache this so that we don't ask each time. If we have a block we should not
        // waste time before submitting it, or we might lose a share
        // let mut network_difficulty_stream = self
        //     .client
        //     .lock()
        //     .await
        //     .get_network_difficulty(HeightRequest {
        //         from_tip: 0,
        //         start_height: origin_block_header.height - 1,
        //         end_height: origin_block_header.height,
        //     })
        //     .await?
        //     .into_inner();
        // let mut network_difficulty_matches = false;
        // while let Ok(Some(diff_resp)) = network_difficulty_stream.message().await {
        //     dbg!("Diff resp: {:?}", &diff_resp);
        //     if origin_block_header.height == diff_resp.height + 1
        //         && request_block_difficulty.as_u64() >= diff_resp.difficulty
        //     {
        //         network_difficulty_matches = true;
        //     }
        // }
        let network_difficulty_matches = match self
            .block_height_difficulty_cache
            .lock()
            .await
            .get(&(origin_block_header.height))
        {
            Some(difficulty) => request_block_difficulty.as_u64() >= *difficulty,
            None => false,
        };
        let mut max_difficulty = self.stats_max_difficulty_since_last_success.lock().await;
        if *max_difficulty < request_block_difficulty.as_u64() {
            *max_difficulty = request_block_difficulty.as_u64();
        }

        let mut accepted = self.stats_accepted_by_main_chain.lock().await;
        let mut rejected = self.stats_rejected_by_main_chain.lock().await;
        info!(
            "Submit stats... max/accepted/rejected: {}/{}/{}",
            max_difficulty, accepted, rejected
        );

        if !network_difficulty_matches {
            block.set_sent_to_main_chain(false);
            // Don't error if we can't submit it.
            match self.submit_share_chain_block(&block).await {
                Ok(_) => {
                    info!("🔗 Block submitted to share chain!");
                },
                Err(error) => {
                    warn!("Failed to submit block to share chain: {error:?}");
                },
            };
            return Ok(Response::new(SubmitBlockResponse {
                block_hash: block.hash().to_vec(),
            }));
        }

        // submit block to base node
        let (metadata, extensions, _inner) = request.into_parts();
        info!("🔗 Submitting block to base node...");
        let grpc_request = Request::from_parts(metadata, extensions, grpc_request_payload);
        match self.client.lock().await.submit_block(grpc_request).await {
            Ok(resp) => {
                self.stats_store
                    .inc(&P2POOL_STAT_ACCEPTED_BLOCKS_COUNT.to_string(), 1)
                    .await;
                info!("💰 New matching block found and sent to network!");
                block.set_sent_to_main_chain(true);
                self.submit_share_chain_block(&block).await?;
                Ok(resp)
            },
            Err(error) => {
                warn!("Failed to submit block to Tari network: {error:?}");
                self.stats_store
                    .inc(&P2POOL_STAT_REJECTED_BLOCKS_COUNT.to_string(), 1)
                    .await;
                block.set_sent_to_main_chain(false);
                self.submit_share_chain_block(&block).await?;
                Ok(Response::new(SubmitBlockResponse {
                    block_hash: block.hash().to_vec(),
                }))
            },
        }
    }
}<|MERGE_RESOLUTION|>--- conflicted
+++ resolved
@@ -156,7 +156,7 @@
             .into_inner();
 
         // set target difficulty
-        let mut miner_data = response
+        let miner_data = response
             .clone()
             .miner_data
             .ok_or_else(|| Status::internal("missing miner data"))?;
@@ -168,15 +168,10 @@
                 .insert(height, miner_data.target_difficulty);
         }
         let target_difficulty = miner_data.target_difficulty / SHARE_COUNT;
-<<<<<<< HEAD
-        miner_data.target_difficulty = target_difficulty;
-        response.miner_data = Some(miner_data);
-=======
         if let Some(mut miner_data) = response.miner_data {
             miner_data.target_difficulty = target_difficulty;
             response.miner_data = Some(miner_data);
         }
->>>>>>> 0075b4f7
 
         Ok(Response::new(GetNewBlockResponse {
             block: Some(response),
