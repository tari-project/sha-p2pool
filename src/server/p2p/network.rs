// Copyright 2024 The Tari Project
// SPDX-License-Identifier: BSD-3-Clause

use std::fmt::Display;
use std::sync::atomic::{AtomicBool, Ordering};
use std::{
    hash::{DefaultHasher, Hash, Hasher},
    path::PathBuf,
    sync::Arc,
    time::Duration,
};

use convert_case::{Case, Casing};
use hickory_resolver::config::{ResolverConfig, ResolverOpts};
use hickory_resolver::TokioAsyncResolver;
use itertools::Itertools;
use libp2p::swarm::behaviour::toggle::Toggle;
use libp2p::{
    futures::StreamExt,
    gossipsub,
    gossipsub::{IdentTopic, Message, PublishError},
    identify,
    identity::Keypair,
    kad,
    kad::{store::MemoryStore, Event, Mode},
    mdns,
    mdns::tokio::Tokio,
    multiaddr::Protocol,
    noise, request_response,
    request_response::{cbor, ResponseChannel},
    swarm::{NetworkBehaviour, SwarmEvent},
    tcp, yamux, Multiaddr, StreamProtocol, Swarm,
};
use log::kv::{ToValue, Value};
use log::{debug, error, info, warn};
use serde::{Deserialize, Serialize};
use tari_common::configuration::Network;
use tari_shutdown::ShutdownSignal;
use tari_utilities::hex::Hex;
use tokio::{
    fs::File,
    io,
    io::{AsyncReadExt, AsyncWriteExt},
    select,
    sync::{broadcast, broadcast::error::RecvError},
    time,
};

use crate::server::p2p::messages::LocalShareChainSyncRequest;
use crate::{
    server::{
        config,
        p2p::{
            messages,
            messages::{PeerInfo, ShareChainSyncRequest, ShareChainSyncResponse},
            peer_store::PeerStore,
            Error, LibP2PError, ServiceClient,
        },
    },
    sharechain::{block::Block, ShareChain},
};

const PEER_INFO_TOPIC: &str = "peer_info";
const NEW_BLOCK_TOPIC: &str = "new_block";
const SHARE_CHAIN_SYNC_REQ_RESP_PROTOCOL: &str = "/share_chain_sync/1";
const LOG_TARGET: &str = "p2pool::server::p2p";
pub const STABLE_PRIVATE_KEY_FILE: &str = "p2pool_private.key";

#[derive(Clone, Debug, PartialEq, Eq, Hash, Serialize, Deserialize)]
pub struct Tribe {
    inner: String,
}

impl ToValue for Tribe {
    fn to_value(&self) -> Value {
        Value::from(self.inner.as_str())
    }
}

impl From<String> for Tribe {
    fn from(value: String) -> Self {
        Self {
            inner: value.to_case(Case::Lower).to_case(Case::Snake),
        }
    }
}

impl Display for Tribe {
    fn fmt(&self, f: &mut std::fmt::Formatter<'_>) -> std::fmt::Result {
        write!(f, "{}", self.inner.clone())
    }
}

#[derive(Clone, Debug)]
pub struct Config {
    pub seed_peers: Vec<String>,
    pub peer_info_publish_interval: Duration,
    pub stable_peer: bool,
    pub private_key_folder: PathBuf,
    pub private_key: Option<Keypair>,
    pub mdns_enabled: bool,
    pub tribe: Tribe,
}

impl Default for Config {
    fn default() -> Self {
        Self {
            seed_peers: vec![],
            peer_info_publish_interval: Duration::from_secs(5),
            stable_peer: false,
            private_key_folder: PathBuf::from("."),
            private_key: None,
            mdns_enabled: false,
            tribe: Tribe::from("default".to_string()),
        }
    }
}

#[derive(NetworkBehaviour)]
pub struct ServerNetworkBehaviour {
    pub mdns: Toggle<mdns::Behaviour<Tokio>>,
    pub gossipsub: gossipsub::Behaviour,
    pub share_chain_sync: cbor::Behaviour<ShareChainSyncRequest, ShareChainSyncResponse>,
    pub kademlia: kad::Behaviour<MemoryStore>,
    pub identify: identify::Behaviour,
}

/// Service is the implementation that holds every peer-to-peer related logic
/// that makes sure that all the communications, syncing, broadcasting etc... are done.
pub struct Service<S>
where
    S: ShareChain,
{
    swarm: Swarm<ServerNetworkBehaviour>,
    port: u16,
    share_chain: Arc<S>,
    tribe_peer_store: Arc<PeerStore>,
    network_peer_store: Arc<PeerStore>,
    config: Config,
    sync_in_progress: Arc<AtomicBool>,
    shutdown_signal: ShutdownSignal,
    share_chain_sync_tx: broadcast::Sender<LocalShareChainSyncRequest>,
    share_chain_sync_rx: broadcast::Receiver<LocalShareChainSyncRequest>,

    // service client related channels
    // TODO: consider mpsc channels instead of broadcast to not miss any message (might drop)
    client_broadcast_block_tx: broadcast::Sender<Block>,
    client_broadcast_block_rx: broadcast::Receiver<Block>,
}

impl<S> Service<S>
where
    S: ShareChain,
{
    /// Constructs a new Service from the provided config.
    /// It also instantiates libp2p swarm inside.
    pub async fn new(
        config: &config::Config,
        share_chain: Arc<S>,
        tribe_peer_store: Arc<PeerStore>,
        network_peer_store: Arc<PeerStore>,
        sync_in_progress: Arc<AtomicBool>,
        shutdown_signal: ShutdownSignal,
    ) -> Result<Self, Error> {
        let swarm = Self::new_swarm(config).await?;

        // client related channels
        let (broadcast_block_tx, broadcast_block_rx) = broadcast::channel::<Block>(1000);
        let (share_chain_sync_tx, share_chain_sync_rx) = broadcast::channel::<LocalShareChainSyncRequest>(1000);

        Ok(Self {
            swarm,
            port: config.p2p_port,
            share_chain,
            tribe_peer_store,
            network_peer_store,
            config: config.p2p_service.clone(),
            shutdown_signal,
            client_broadcast_block_tx: broadcast_block_tx,
            client_broadcast_block_rx: broadcast_block_rx,
            sync_in_progress,
            share_chain_sync_tx,
            share_chain_sync_rx,
        })
    }

    /// Generates or reads libp2p private key if stable_peer is set to true otherwise returns a random key.
    /// Using this method we can be sure that our Peer ID remains the same across restarts in case of
    /// stable_peer is set to true.
    async fn keypair(config: &Config) -> Result<Keypair, Error> {
        if !config.stable_peer {
            return Ok(Keypair::generate_ed25519());
        }

        // if we have a private key set, use it instead
        if let Some(private_key) = &config.private_key {
            return Ok(private_key.clone());
        }

        // if we have a saved private key from file, just use it
        let mut content = vec![];
        let mut key_path = config.private_key_folder.clone();
        key_path.push(STABLE_PRIVATE_KEY_FILE);

        if let Ok(mut file) = File::open(key_path.clone()).await {
            if file.read_to_end(&mut content).await.is_ok() {
                return Keypair::from_protobuf_encoding(content.as_slice())
                    .map_err(|error| Error::LibP2P(LibP2PError::KeyDecoding(error)));
            }
        }

        // otherwise create a new one
        let key_pair = Keypair::generate_ed25519();
        let mut new_private_key_file = File::create_new(key_path)
            .await
            .map_err(|error| Error::LibP2P(LibP2PError::IO(error)))?;
        new_private_key_file
            .write_all(
                key_pair
                    .to_protobuf_encoding()
                    .map_err(|error| Error::LibP2P(LibP2PError::KeyDecoding(error)))?
                    .as_slice(),
            )
            .await
            .map_err(|error| Error::LibP2P(LibP2PError::IO(error)))?;

        Ok(key_pair)
    }

    /// Creates a new swarm from the provided config
    async fn new_swarm(config: &config::Config) -> Result<Swarm<ServerNetworkBehaviour>, Error> {
        let mut swarm = libp2p::SwarmBuilder::with_existing_identity(Self::keypair(&config.p2p_service).await?)
            .with_tokio()
            .with_tcp(tcp::Config::default(), noise::Config::new, yamux::Config::default)
            .map_err(|e| Error::LibP2P(LibP2PError::Noise(e)))?
            .with_behaviour(move |key_pair| {
                // gossipsub
                let message_id_fn = |message: &gossipsub::Message| {
                    let mut s = DefaultHasher::new();
                    if let Some(soure_peer) = message.source {
                        soure_peer.to_bytes().hash(&mut s);
                    }
                    message.data.hash(&mut s);
                    gossipsub::MessageId::from(s.finish().to_string())
                };
                let gossipsub_config = gossipsub::ConfigBuilder::default()
                    .heartbeat_interval(Duration::from_secs(10))
                    .validation_mode(gossipsub::ValidationMode::Strict)
                    .message_id_fn(message_id_fn)
                    .build()
                    .map_err(|msg| io::Error::new(io::ErrorKind::Other, msg))?;
                let gossipsub = gossipsub::Behaviour::new(
                    gossipsub::MessageAuthenticity::Signed(key_pair.clone()),
                    gossipsub_config,
                )?;

                let mut mdns_service = Toggle::from(None);
                if config.p2p_service.mdns_enabled {
                    mdns_service = Toggle::from(Some(
                        mdns::Behaviour::new(mdns::Config::default(), key_pair.public().to_peer_id())
                            .map_err(|e| Error::LibP2P(LibP2PError::IO(e)))?,
                    ));
                }

                Ok(ServerNetworkBehaviour {
                    gossipsub,
                    mdns: mdns_service,
                    share_chain_sync: cbor::Behaviour::<ShareChainSyncRequest, ShareChainSyncResponse>::new(
                        [(
                            StreamProtocol::new(SHARE_CHAIN_SYNC_REQ_RESP_PROTOCOL),
                            request_response::ProtocolSupport::Full,
                        )],
                        request_response::Config::default(),
                    ),
                    kademlia: kad::Behaviour::new(
                        key_pair.public().to_peer_id(),
                        MemoryStore::new(key_pair.public().to_peer_id()),
                    ),
                    identify: identify::Behaviour::new(identify::Config::new(
                        "/ipfs/id/1.0.0".to_string(),
                        key_pair.public(),
                    )),
                })
            })
            .map_err(|e| Error::LibP2P(LibP2PError::Behaviour(e.to_string())))?
            .with_swarm_config(|c| c.with_idle_connection_timeout(config.idle_connection_timeout))
            .build();

        swarm.behaviour_mut().kademlia.set_mode(Some(Mode::Server));

        Ok(swarm)
    }

    /// Creates a new client for this service, it is thread safe (Send + Sync).
    /// Any amount of clients can be created, no need to share the same one across many components.
    pub fn client(&mut self) -> ServiceClient {
        ServiceClient::new(self.client_broadcast_block_tx.clone())
    }

    /// Broadcasting current peer's information ([`PeerInfo`]) to other peers in the network
    /// by sending this data to [`PEER_INFO_TOPIC`] gossipsub topic.
    async fn broadcast_peer_info(&mut self) -> Result<(), Error> {
        // get peer info
        let share_chain = self.share_chain.clone();
        let current_height = share_chain.tip_height().await.map_err(Error::ShareChain)?;
        let peer_info_network_raw: Vec<u8> = PeerInfo::new(current_height, self.config.tribe.clone()).try_into()?;
        let peer_info_tribe_raw: Vec<u8> = PeerInfo::new(current_height, self.config.tribe.clone()).try_into()?;

        // broadcast peer info to network
        self.swarm
            .behaviour_mut()
            .gossipsub
            .publish(
                IdentTopic::new(Self::network_topic(PEER_INFO_TOPIC)),
                peer_info_network_raw.clone(),
            )
            .map_err(|error| Error::LibP2P(LibP2PError::Publish(error)))?;

        // broadcast peer info to tribe
        self.swarm
            .behaviour_mut()
            .gossipsub
            .publish(
                IdentTopic::new(Self::tribe_topic(&self.config.tribe, PEER_INFO_TOPIC)),
                peer_info_tribe_raw,
            )
            .map_err(|error| Error::LibP2P(LibP2PError::Publish(error)))?;

        Ok(())
    }

    /// Broadcasting a new mined [`Block`] to the network (assume it is already validated with the network).
    async fn broadcast_block(&mut self, result: Result<Block, RecvError>) {
        if self.sync_in_progress.load(Ordering::SeqCst) {
            return;
        }

        match result {
            Ok(block) => {
                let block_raw_result: Result<Vec<u8>, Error> = block.try_into();
                match block_raw_result {
                    Ok(block_raw) => {
                        match self
                            .swarm
                            .behaviour_mut()
                            .gossipsub
                            .publish(
                                IdentTopic::new(Self::tribe_topic(&self.config.tribe, NEW_BLOCK_TOPIC)),
                                block_raw,
                            )
                            .map_err(|error| Error::LibP2P(LibP2PError::Publish(error)))
                        {
                            Ok(_) => {},
                            Err(error) => {
                                error!(target: LOG_TARGET, tribe = &self.config.tribe; "Failed to broadcast new block: {error:?}")
                            },
                        }
                    },
                    Err(error) => {
                        error!(target: LOG_TARGET, tribe = &self.config.tribe; "Failed to convert block to bytes: {error:?}")
                    },
                }
            },
            Err(error) => {
                error!(target: LOG_TARGET, tribe = &self.config.tribe; "Failed to receive new block: {error:?}")
            },
        }
    }

    /// Generates a gossip sub topic name based on the current Tari network to avoid mixing up
    /// blocks and peers with different Tari networks.
    fn network_topic(topic: &str) -> String {
        let network = Network::get_current_or_user_setting_or_default().as_key_str();
        format!("{network}_{topic}")
    }

    /// Generates a gossip sub topic name based on the current Tari network to avoid mixing up
    /// blocks and peers with different Tari networks and the given tribe name.
    fn tribe_topic(tribe: &Tribe, topic: &str) -> String {
        let network = Network::get_current_or_user_setting_or_default().as_key_str();
        format!("{network}_{tribe}_{topic}")
    }

    /// Subscribing to a gossipsub topic.
    fn subscribe(&mut self, topic: &str, tribe: bool) {
        let topic = if tribe {
            Self::tribe_topic(&self.config.tribe, topic)
        } else {
            Self::network_topic(topic)
        };
        self.swarm
            .behaviour_mut()
            .gossipsub
            .subscribe(&IdentTopic::new(topic))
            .expect("must be subscribed to topic");
    }

    /// Subscribes to all topics we need.
    async fn subscribe_to_topics(&mut self) {
        self.subscribe(PEER_INFO_TOPIC, false);
        self.subscribe(PEER_INFO_TOPIC, true);
        self.subscribe(NEW_BLOCK_TOPIC, true);
    }

    /// Main method to handle any message comes from gossipsub.
    async fn handle_new_gossipsub_message(&mut self, message: Message) {
        let peer = message.source;
        if peer.is_none() {
            warn!("Message source is not set! {:?}", message);
            return;
        }
        let peer = peer.unwrap();

        let topic = message.topic.to_string();

        match topic {
            topic if topic == Self::network_topic(PEER_INFO_TOPIC) => match messages::PeerInfo::try_from(message) {
                Ok(payload) => {
                    debug!(target: LOG_TARGET, tribe = &self.config.tribe; "[NETWORK] New peer info: {peer:?} -> {payload:?}");
                    self.network_peer_store.add(peer, payload).await;
                },
                Err(error) => {
                    error!(target: LOG_TARGET, tribe = &self.config.tribe; "Can't deserialize peer info payload: {:?}", error);
                },
            },
            topic if topic == Self::tribe_topic(&self.config.tribe, PEER_INFO_TOPIC) => {
                match messages::PeerInfo::try_from(message) {
                    Ok(payload) => {
                        debug!(target: LOG_TARGET, tribe = &self.config.tribe; "[TRIBE] New peer info: {peer:?} -> {payload:?}");
                        self.tribe_peer_store.add(peer, payload).await;
                        if let Some(tip) = self.tribe_peer_store.tip_of_block_height().await {
                            if let Ok(curr_height) = self.share_chain.tip_height().await {
                                if curr_height < tip.height {
                                    self.sync_share_chain().await;
                                }
                            }
                        }
                    },
                    Err(error) => {
                        error!(target: LOG_TARGET, tribe = &self.config.tribe; "Can't deserialize peer info payload: {:?}", error);
                    },
                }
            },
            // TODO: send a signature that proves that the actual block was coming from this peer
            // TODO: (sender peer's wallet address should be included always in the conibases with a fixed percent (like 20%))
            topic if topic == Self::tribe_topic(&self.config.tribe, NEW_BLOCK_TOPIC) => {
                if self.sync_in_progress.load(Ordering::SeqCst) {
                    return;
                }

                match Block::try_from(message) {
                    Ok(payload) => {
                        info!(target: LOG_TARGET, tribe = &self.config.tribe; "🆕 New block from broadcast: {:?}", &payload.hash().to_hex());
                        match self.share_chain.submit_block(&payload).await {
                            Ok(result) => {
                                if result.need_sync {
                                    self.sync_share_chain().await;
                                }
                            },
                            Err(error) => {
                                error!(target: LOG_TARGET, tribe = &self.config.tribe; "Could not add new block to local share chain: {error:?}");
                            },
                        }
                    },
                    Err(error) => {
                        error!(target: LOG_TARGET, tribe = &self.config.tribe; "Can't deserialize broadcast block payload: {:?}", error);
                    },
                }
            },
            _ => {
                warn!(target: LOG_TARGET, tribe = &self.config.tribe; "Unknown topic {topic:?}!");
            },
        }
    }

    /// Handles share chain sync request (coming from other peer).
    async fn handle_share_chain_sync_request(
        &mut self,
        channel: ResponseChannel<ShareChainSyncResponse>,
        request: ShareChainSyncRequest,
    ) {
        debug!(target: LOG_TARGET, tribe = &self.config.tribe; "Incoming Share chain sync request: {request:?}");
        match self.share_chain.blocks(request.from_height).await {
            Ok(blocks) => {
                if self
                    .swarm
                    .behaviour_mut()
                    .share_chain_sync
                    .send_response(channel, ShareChainSyncResponse::new(blocks.clone()))
                    .is_err()
                {
                    error!(target: LOG_TARGET, tribe = &self.config.tribe; "Failed to send block sync response");
                }
            },
            Err(error) => {
                error!(target: LOG_TARGET, tribe = &self.config.tribe; "Failed to get blocks from height: {error:?}")
            },
        }
    }

    /// Handle share chain sync response.
    /// All the responding blocks will be tried to put into local share chain.
    async fn handle_share_chain_sync_response(&mut self, response: ShareChainSyncResponse) {
        if self.sync_in_progress.load(Ordering::SeqCst) {
            self.sync_in_progress.store(false, Ordering::SeqCst);
        }
        debug!(target: LOG_TARGET, tribe = &self.config.tribe; "Share chain sync response: {response:?}");
        match self.share_chain.submit_blocks(response.blocks, true).await {
            Ok(result) => {
                if result.need_sync {
                    self.sync_share_chain().await;
                }
            },
            Err(error) => {
                error!(target: LOG_TARGET, tribe = &self.config.tribe; "Failed to add synced blocks to share chain: {error:?}");
            },
        }
    }

    /// Trigger share chain sync with another peer with the highest known block height.
    /// Note: this is a "stop-the-world" operation, many operations are skipped when synchronizing.
    async fn sync_share_chain(&mut self) {
<<<<<<< HEAD
        if self.sync_in_progress.load(Ordering::Relaxed) {
            warn!(target: LOG_TARGET, "Sync already in progress...");
=======
        if self.sync_in_progress.load(Ordering::SeqCst) {
>>>>>>> 1952cd45
            return;
        }
        self.sync_in_progress.store(true, Ordering::SeqCst);

        debug!(target: LOG_TARGET, tribe = &self.config.tribe; "Syncing share chain...");
        match self.tribe_peer_store.tip_of_block_height().await {
            Some(result) => {
                debug!(target: LOG_TARGET, tribe = &self.config.tribe; "Found highest known block height: {result:?}");
                debug!(target: LOG_TARGET, tribe = &self.config.tribe; "Send share chain sync request: {result:?}");
                // we always send from_height as zero now, to not miss any blocks
                self.swarm
                    .behaviour_mut()
                    .share_chain_sync
                    .send_request(&result.peer_id, ShareChainSyncRequest::new(0));
            },
            None => {
                self.sync_in_progress.store(false, Ordering::SeqCst);
                error!(target: LOG_TARGET, tribe = &self.config.tribe; "Failed to get peer with highest share chain height!")
            },
        }
    }

    /// Starts an initial share chain synchronization.
    /// This can be called with [`tokio::spawn`].
    /// Note: this is a "stop-the-world" operation, many operations are skipped when synchronizing.
    async fn initial_share_chain_sync(
        in_progress: Arc<AtomicBool>,
        peer_store: Arc<PeerStore>,
        share_chain: Arc<S>,
        share_chain_sync_tx: broadcast::Sender<LocalShareChainSyncRequest>,
        timeout: Duration,
        tribe: Tribe,
        shutdown_signal: ShutdownSignal,
    ) {
        info!(target: LOG_TARGET, tribe = &tribe; "Initially syncing share chain (timeout: {timeout:?})...");
        in_progress.store(true, Ordering::SeqCst);
        let sleep = time::sleep(timeout);
        tokio::pin!(sleep);
        tokio::pin!(shutdown_signal);
        loop {
            select! {
                () = &mut sleep => {
                    break;
                }
                _ = &mut shutdown_signal => {
                    info!(target: LOG_TARGET, tribe = &tribe; "Stopped initial syncing...");
                    return;
                }
                else => {
                    if let Some(result) = peer_store.tip_of_block_height().await {
                        if let Ok(tip) = share_chain.tip_height().await {
                            if tip < result.height {
                                break;
                            }
                        }
                    }
                }
            }
        } // wait for the first height

        match peer_store.tip_of_block_height().await {
            Some(result) => {
                debug!(target: LOG_TARGET, tribe = &tribe; "Found highest block height: {result:?}");
                match share_chain.tip_height().await {
                    Ok(tip) => {
                        if tip < result.height {
                            if let Err(error) = share_chain_sync_tx.send(LocalShareChainSyncRequest::new(
                                result.peer_id,
                                ShareChainSyncRequest::new(0),
                            )) {
                                error!(target: LOG_TARGET, tribe = &tribe; "Failed to send share chain sync request: {error:?}");
                            }
                        } else {
                            in_progress.store(false, Ordering::SeqCst);
                        }
                    },
                    Err(error) => {
                        in_progress.store(false, Ordering::SeqCst);
                        error!(target: LOG_TARGET, tribe = &tribe; "Failed to get latest height of share chain: {error:?}")
                    },
                }
            },
            None => {
                in_progress.store(false, Ordering::SeqCst);
                error!(target: LOG_TARGET, tribe = &tribe; "Failed to get peer with highest share chain height!")
            },
        }
    }

    /// Main method to handle libp2p events.
    async fn handle_event(&mut self, event: SwarmEvent<ServerNetworkBehaviourEvent>) {
        match event {
            SwarmEvent::NewListenAddr { address, .. } => {
                info!(target: LOG_TARGET, tribe = &self.config.tribe; "Listening on {address:?}");
            },
            SwarmEvent::Behaviour(event) => match event {
                ServerNetworkBehaviourEvent::Mdns(mdns_event) => match mdns_event {
                    mdns::Event::Discovered(peers) => {
                        for (peer, addr) in peers {
                            self.swarm.add_peer_address(peer, addr);
                            self.swarm.behaviour_mut().gossipsub.add_explicit_peer(&peer);
                        }
                    },
                    mdns::Event::Expired(peers) => {
                        for (peer, _addr) in peers {
                            self.swarm.behaviour_mut().gossipsub.remove_explicit_peer(&peer);
                        }
                    },
                },
                ServerNetworkBehaviourEvent::Gossipsub(event) => match event {
                    gossipsub::Event::Message {
                        message,
                        message_id: _message_id,
                        propagation_source: _propagation_source,
                    } => {
                        self.handle_new_gossipsub_message(message).await;
                    },
                    gossipsub::Event::Subscribed { .. } => {},
                    gossipsub::Event::Unsubscribed { .. } => {},
                    gossipsub::Event::GossipsubNotSupported { .. } => {},
                },
                ServerNetworkBehaviourEvent::ShareChainSync(event) => match event {
                    request_response::Event::Message { peer: _peer, message } => match message {
                        request_response::Message::Request {
                            request_id: _request_id,
                            request,
                            channel,
                        } => {
                            self.handle_share_chain_sync_request(channel, request).await;
                        },
                        request_response::Message::Response {
                            request_id: _request_id,
                            response,
                        } => {
                            self.handle_share_chain_sync_response(response).await;
                        },
                    },
                    request_response::Event::OutboundFailure { peer, error, .. } => {
                        if self.sync_in_progress.load(Ordering::SeqCst) {
                            self.sync_in_progress.store(false, Ordering::SeqCst);
                        }
                        error!(target: LOG_TARGET, tribe = &self.config.tribe; "REQ-RES outbound failure: {peer:?} -> {error:?}");
                    },
                    request_response::Event::InboundFailure { peer, error, .. } => {
                        if self.sync_in_progress.load(Ordering::SeqCst) {
                            self.sync_in_progress.store(false, Ordering::SeqCst);
                        }
                        error!(target: LOG_TARGET, tribe = &self.config.tribe; "REQ-RES inbound failure: {peer:?} -> {error:?}");
                    },
                    request_response::Event::ResponseSent { .. } => {},
                },
                ServerNetworkBehaviourEvent::Kademlia(event) => match event {
                    Event::RoutingUpdated {
                        peer,
                        old_peer,
                        addresses,
                        ..
                    } => {
                        addresses.iter().for_each(|addr| {
                            self.swarm.add_peer_address(peer, addr.clone());
                        });
                        self.swarm.behaviour_mut().gossipsub.add_explicit_peer(&peer);
                        if let Some(old_peer) = old_peer {
                            self.swarm.behaviour_mut().gossipsub.remove_explicit_peer(&old_peer);
                        }
                    },
                    _ => debug!(target: LOG_TARGET, tribe = &self.config.tribe; "[KADEMLIA] {event:?}"),
                },
                ServerNetworkBehaviourEvent::Identify(event) => {
                    if let identify::Event::Received { peer_id, info } = event {
                        for addr in info.listen_addrs {
                            self.swarm.behaviour_mut().kademlia.add_address(&peer_id, addr);
                        }
                        self.swarm.behaviour_mut().gossipsub.add_explicit_peer(&peer_id);
                    }
                },
            },
            _ => {},
        };
    }

    /// Main loop of the service that drives the events and libp2p swarm forward.
    async fn main_loop(&mut self) -> Result<(), Error> {
        let mut publish_peer_info_interval = tokio::time::interval(self.config.peer_info_publish_interval);
        let mut kademlia_bootstrap_interval = tokio::time::interval(Duration::from_secs(30));
        let shutdown_signal = self.shutdown_signal.clone();
        tokio::pin!(shutdown_signal);

        loop {
            select! {
                _ = &mut shutdown_signal => {
                    info!(target: LOG_TARGET,"Shutting down p2p service...");
                    return Ok(());
                }
                event = self.swarm.select_next_some() => {
                   self.handle_event(event).await;
                }
                block = self.client_broadcast_block_rx.recv() => {
                    self.broadcast_block(block).await;
                }
                _ = publish_peer_info_interval.tick() => {
                    // handle case when we have some peers removed
                    let expired_peers = self.tribe_peer_store.cleanup().await;
                    for exp_peer in expired_peers {
                        self.swarm.behaviour_mut().kademlia.remove_peer(&exp_peer);
                        self.swarm.behaviour_mut().gossipsub.remove_explicit_peer(&exp_peer);
                    }
                    match self.share_chain.tip_height().await {
                        Ok(tip) => {
                            info!(target: LOG_TARGET, "Share chain: {tip:?}");
                        },
                        Err(error) => {
                            error!(target: LOG_TARGET, "Failed to show tip height: {error:?}");
                        },
                    }

                    // broadcast peer info
                    debug!(target: LOG_TARGET, tribe = &self.config.tribe; "Peer count: {:?}", self.tribe_peer_store.peer_count().await);
                    if let Err(error) = self.broadcast_peer_info().await {
                        match error {
                            Error::LibP2P(LibP2PError::Publish(PublishError::InsufficientPeers)) => {
                                warn!(target: LOG_TARGET, tribe = &self.config.tribe; "No peers to broadcast peer info!");
                            }
                            Error::LibP2P(LibP2PError::Publish(PublishError::Duplicate)) => {}
                            _ => {
                                error!(target: LOG_TARGET, tribe = &self.config.tribe; "Failed to publish node info: {error:?}");
                            }
                        }
                    }
                }
                req = self.share_chain_sync_rx.recv() => {
                    match req {
                        Ok(request) => {
                            self.swarm.behaviour_mut().share_chain_sync
                                .send_request(&request.peer_id, request.request);
                        }
                        Err(error) => {
                            error!("Failed to receive share chain sync request from channel: {error:?}");
                        }
                    }
                },
                _ = kademlia_bootstrap_interval.tick() => {
                    if let Err(error) = self.bootstrap_kademlia() {
                        warn!(target: LOG_TARGET, tribe = &self.config.tribe; "Failed to do kademlia bootstrap: {error:?}");
                    }
                }
            }
        }
    }

    /// Adding all peer addresses to kademlia DHT and run bootstrap to get peers.
    async fn join_seed_peers(&mut self) -> Result<(), Error> {
        if self.config.seed_peers.is_empty() {
            return Ok(());
        }
        let dns_resolver = TokioAsyncResolver::tokio(ResolverConfig::default(), ResolverOpts::default());
        for seed_peer in &self.config.seed_peers {
            let addr = seed_peer
                .parse::<Multiaddr>()
                .map_err(|error| Error::LibP2P(LibP2PError::MultiAddrParse(error)))?;
            let addr_parts = addr.iter().collect_vec();
            if addr_parts.is_empty() {
                return Err(Error::LibP2P(LibP2PError::MultiAddrEmpty));
            }
            let is_dns_addr = matches!(addr_parts.first(), Some(Protocol::Dnsaddr(_)));
            let peer_id = match addr.iter().last() {
                Some(Protocol::P2p(peer_id)) => Some(peer_id),
                _ => None,
            };
            if peer_id.is_none() && !is_dns_addr {
                return Err(Error::LibP2P(LibP2PError::MissingPeerId(seed_peer.clone())));
            }

            if is_dns_addr {
                // lookup all addresses in dnsaddr multi address
                let addr_str = match addr.iter().last() {
                    Some(Protocol::Dnsaddr(addr_str)) => Some(addr_str.to_string()),
                    _ => None,
                };
                if let Some(addr_str) = addr_str {
                    match dns_resolver.txt_lookup(format!("_dnsaddr.{}", addr_str)).await {
                        Ok(result) => {
                            for txt in result {
                                if let Some(chars) = txt.txt_data().first() {
                                    match self.parse_dnsaddr_txt(chars) {
                                        Ok(parsed_addr) => {
                                            let peer_id = match parsed_addr.iter().last() {
                                                Some(Protocol::P2p(peer_id)) => Some(peer_id),
                                                _ => None,
                                            };
                                            if let Some(peer_id) = peer_id {
                                                self.swarm.behaviour_mut().kademlia.add_address(&peer_id, parsed_addr);
                                            }
                                        },
                                        Err(error) => {
                                            warn!(target: LOG_TARGET, tribe = &self.config.tribe; "Skipping invalid DNS entry: {:?}: {error:?}", chars);
                                        },
                                    }
                                }
                            }
                        },
                        Err(error) => {
                            error!(target: LOG_TARGET, tribe = &self.config.tribe; "Failed to lookup domain records: {error:?}");
                        },
                    }
                }
            } else {
                // add simple address
                self.swarm.behaviour_mut().kademlia.add_address(&peer_id.unwrap(), addr);
            }
        }

        self.bootstrap_kademlia()?;

        Ok(())
    }

    fn parse_dnsaddr_txt(&self, txt: &[u8]) -> Result<Multiaddr, Error> {
        let txt_str =
            String::from_utf8(txt.to_vec()).map_err(|error| Error::LibP2P(LibP2PError::ConvertBytesToString(error)))?;
        match txt_str.strip_prefix("dnsaddr=") {
            None => Err(Error::LibP2P(LibP2PError::InvalidDnsEntry(
                "Missing `dnsaddr=` prefix.".to_string(),
            ))),
            Some(a) => Ok(Multiaddr::try_from(a).map_err(|error| Error::LibP2P(LibP2PError::MultiAddrParse(error)))?),
        }
    }

    fn bootstrap_kademlia(&mut self) -> Result<(), Error> {
        self.swarm
            .behaviour_mut()
            .kademlia
            .bootstrap()
            .map_err(|error| Error::LibP2P(LibP2PError::KademliaNoKnownPeers(error)))?;

        Ok(())
    }

    /// Starts p2p service.
    /// Please note that this is a blocking call!
    pub async fn start(&mut self) -> Result<(), Error> {
        self.swarm
            .listen_on(
                format!("/ip4/0.0.0.0/tcp/{}", self.port)
                    .parse()
                    .map_err(|e| Error::LibP2P(LibP2PError::MultiAddrParse(e)))?,
            )
            .map_err(|e| Error::LibP2P(LibP2PError::Transport(e)))?;

        self.join_seed_peers().await?;
        self.subscribe_to_topics().await;

        // start initial share chain sync
        let in_progress = self.sync_in_progress.clone();
        let peer_store = self.tribe_peer_store.clone();
        let share_chain = self.share_chain.clone();
        let share_chain_sync_tx = self.share_chain_sync_tx.clone();
<<<<<<< HEAD
        let handle = tokio::spawn(async move {
=======
        let tribe = self.config.tribe.clone();
        let shutdown_signal = self.shutdown_signal.clone();
        tokio::spawn(async move {
>>>>>>> 1952cd45
            Self::initial_share_chain_sync(
                in_progress,
                peer_store,
                share_chain,
                share_chain_sync_tx,
                Duration::from_secs(30),
                tribe,
                shutdown_signal,
            )
            .await;
        });

        self.main_loop().await?;
        info!(target: LOG_TARGET,"P2P service has been stopped!");
        Ok(())
    }

    pub fn network_peer_store(&self) -> Arc<PeerStore> {
        self.network_peer_store.clone()
    }
}<|MERGE_RESOLUTION|>--- conflicted
+++ resolved
@@ -520,12 +520,8 @@
     /// Trigger share chain sync with another peer with the highest known block height.
     /// Note: this is a "stop-the-world" operation, many operations are skipped when synchronizing.
     async fn sync_share_chain(&mut self) {
-<<<<<<< HEAD
         if self.sync_in_progress.load(Ordering::Relaxed) {
             warn!(target: LOG_TARGET, "Sync already in progress...");
-=======
-        if self.sync_in_progress.load(Ordering::SeqCst) {
->>>>>>> 1952cd45
             return;
         }
         self.sync_in_progress.store(true, Ordering::SeqCst);
@@ -883,13 +879,9 @@
         let peer_store = self.tribe_peer_store.clone();
         let share_chain = self.share_chain.clone();
         let share_chain_sync_tx = self.share_chain_sync_tx.clone();
-<<<<<<< HEAD
-        let handle = tokio::spawn(async move {
-=======
         let tribe = self.config.tribe.clone();
         let shutdown_signal = self.shutdown_signal.clone();
         tokio::spawn(async move {
->>>>>>> 1952cd45
             Self::initial_share_chain_sync(
                 in_progress,
                 peer_store,
