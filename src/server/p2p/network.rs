// Copyright 2024 The Tari Project
// SPDX-License-Identifier: BSD-3-Clause

use std::{
    collections::HashMap,
    fmt::Display,
    fs,
    hash::Hash,
    io::Write,
    num::NonZeroU32,
    ops::ControlFlow,
    path::PathBuf,
    sync::Arc,
    time::{Duration, Instant, SystemTime, UNIX_EPOCH},
};

use convert_case::{Case, Casing};
use hickory_resolver::{
    config::{ResolverConfig, ResolverOpts},
    TokioAsyncResolver,
};
use itertools::Itertools;
use libp2p::{
    autonat::{self, NatStatus},
    dcutr,
    futures::StreamExt,
    gossipsub::{self, IdentTopic, Message, PublishError},
    identify::{self, Info},
    identity::Keypair,
    kad::{self, store::MemoryStore, Event},
    mdns::{self, tokio::Tokio},
    multiaddr::Protocol,
    noise,
    relay,
    request_response::{self, cbor, ResponseChannel},
    swarm::{
        behaviour::toggle::Toggle,
        dial_opts::{DialOpts, PeerCondition},
        NetworkBehaviour,
        SwarmEvent,
    },
    tcp,
    yamux,
    Multiaddr,
    PeerId,
    StreamProtocol,
    Swarm,
};
use log::{
    debug,
    error,
    info,
    kv::{ToValue, Value},
    trace,
    warn,
};
use serde::{Deserialize, Serialize};
use tari_common::configuration::Network;
use tari_common_types::types::FixedHash;
use tari_core::proof_of_work::PowAlgorithm;
use tari_shutdown::ShutdownSignal;
use tari_utilities::hex::Hex;
use tokio::{
    fs::File,
    io::{self, AsyncReadExt, AsyncWriteExt},
    select,
    sync::{
        broadcast::{self, error::RecvError},
        mpsc::{self, Sender},
        oneshot,
        RwLock,
    },
    time::MissedTickBehavior,
};

use super::messages::{DirectPeerInfoRequest, DirectPeerInfoResponse, NotifyNewTipBlock};
use crate::{
    server::{
        config,
        p2p::{
            client::ServiceClient,
            messages::{self, PeerInfo, ShareChainSyncRequest, ShareChainSyncResponse},
            peer_store::{AddPeerStatus, PeerStore},
            relay_store::RelayStore,
            Error,
            LibP2PError,
            MIN_NOTIFY_VERSION,
            MIN_PEER_INFO_VERSION,
        },
    },
    sharechain::{
        p2block::{P2Block, CURRENT_CHAIN_ID},
        ShareChain,
    },
};

const PEER_INFO_TOPIC: &str = "peer_info";
const BLOCK_NOTIFY_TOPIC: &str = "block_notify";
const SHARE_CHAIN_SYNC_REQ_RESP_PROTOCOL: &str = "/share_chain_sync/3";
const DIRECT_PEER_EXCHANGE_REQ_RESP_PROTOCOL: &str = "/tari_direct_peer_info/3";
const LOG_TARGET: &str = "tari::p2pool::server::p2p";
const MESSAGE_LOGGING_LOG_TARGET: &str = "tari::p2pool::message_logging";
pub const STABLE_PRIVATE_KEY_FILE: &str = "p2pool_private.key";

const MAX_ACCEPTABLE_P2P_MESSAGE_TIMEOUT: Duration = Duration::from_millis(500);
const SYNC_TIMEOUT: Duration = Duration::from_secs(60);

#[derive(Clone, Debug, PartialEq, Eq, Hash, Serialize, Deserialize, Default)]
pub struct Squad {
    inner: String,
}

impl Squad {
    pub fn formatted(&self) -> String {
        self.inner.to_case(Case::Lower).replace("_", " ").to_case(Case::Title)
    }

    pub fn as_string(&self) -> String {
        self.inner.clone()
    }
}

impl ToValue for Squad {
    fn to_value(&self) -> Value {
        Value::from(self.inner.as_str())
    }
}

impl From<String> for Squad {
    fn from(value: String) -> Self {
        Self {
            inner: value.to_case(Case::Lower).to_case(Case::Snake),
        }
    }
}

impl Display for Squad {
    fn fmt(&self, f: &mut std::fmt::Formatter<'_>) -> std::fmt::Result {
        write!(f, "{}", self.inner.clone())
    }
}

#[derive(Clone, Debug)]
pub struct Config {
    pub external_addr: Option<String>,
    pub seed_peers: Vec<String>,
    pub peer_info_publish_interval: Duration,
    pub stable_peer: bool,
    pub private_key_folder: PathBuf,
    pub private_key: Option<Keypair>,
    pub mdns_enabled: bool,
    pub relay_server_enabled: bool,
    pub squad: Squad,
    pub user_agent: String,
    pub grey_list_clear_interval: Duration,
    pub sync_interval: Duration,
    pub is_seed_peer: bool,
    pub debug_print_chain: bool,
    pub num_peers_to_sync: usize,
    pub max_blocks_to_request: usize,
}

impl Default for Config {
    fn default() -> Self {
        Self {
            external_addr: None,
            seed_peers: vec![],
            peer_info_publish_interval: Duration::from_secs(60), // 1 minute should maybe even be longer
            stable_peer: true,
            private_key_folder: PathBuf::from("."),
            private_key: None,
            mdns_enabled: false,
            relay_server_enabled: false,
            squad: Squad::from("default".to_string()),
            user_agent: "tari-p2pool".to_string(),
            grey_list_clear_interval: Duration::from_secs(20 * 60),
            sync_interval: Duration::from_secs(10),
            is_seed_peer: false,
            debug_print_chain: false,
            num_peers_to_sync: 10,
            max_blocks_to_request: 2500,
        }
    }
}

#[derive(NetworkBehaviour)]
pub struct ServerNetworkBehaviour {
    pub mdns: Toggle<mdns::Behaviour<Tokio>>,
    pub gossipsub: gossipsub::Behaviour,
    pub share_chain_sync: cbor::Behaviour<ShareChainSyncRequest, ShareChainSyncResponse>,
    pub direct_peer_exchange: cbor::Behaviour<DirectPeerInfoRequest, DirectPeerInfoResponse>,
    pub kademlia: kad::Behaviour<MemoryStore>,
    pub identify: identify::Behaviour,
    pub relay_server: relay::Behaviour,
    pub relay_client: relay::client::Behaviour,
    pub dcutr: dcutr::Behaviour,
    pub autonat: autonat::Behaviour,
}

pub enum P2pServiceQuery {
    GetConnectionInfo(oneshot::Sender<ConnectionInfo>),
    GetConnectedPeers(oneshot::Sender<(Vec<ConnectedPeerInfo>, Vec<ConnectedPeerInfo>)>),
}

#[derive(Serialize, Clone)]
pub(crate) struct ConnectedPeerInfo {
    peer_id: String,
    peer_info: PeerInfo,
    last_grey_list_reason: Option<String>,
    // peer_addresses: Vec<Multiaddr>,
    // is_pending: bol,
}

#[derive(Debug, Serialize, Deserialize, Clone)]
pub struct ConnectionInfo {
    pub listener_addresses: Vec<Multiaddr>,
    pub connected_peers: usize,
    pub network_info: NetworkInfo,
}

#[derive(Debug, Serialize, Deserialize, Clone)]
pub(crate) struct NetworkInfo {
    /// The total number of connected peers.
    pub num_peers: usize,
    /// Counters of ongoing network connections.
    pub connection_counters: ConnectionCounters,
}

#[derive(Debug, Serialize, Deserialize, Clone)]
pub(crate) struct ConnectionCounters {
    /// The current number of incoming connections.
    pub pending_incoming: u32,
    /// The current number of outgoing connections.
    pub pending_outgoing: u32,
    /// The current number of established inbound connections.
    pub established_incoming: u32,
    /// The current number of established outbound connections.
    pub established_outgoing: u32,
}

/// Service is the implementation that holds every peer-to-peer related logic
/// that makes sure that all the communications, syncing, broadcasting etc... are done.
pub struct Service<S>
where S: ShareChain
{
    swarm: Swarm<ServerNetworkBehaviour>,
    port: u16,
    share_chain_sha3x: Arc<S>,
    share_chain_random_x: Arc<S>,
    network_peer_store: PeerStore,
    config: Config,
    shutdown_signal: ShutdownSignal,
    // share_chain_sync_tx: broadcast::Sender<LocalShareChainSyncRequest>,
    query_tx: mpsc::Sender<P2pServiceQuery>,
    query_rx: mpsc::Receiver<P2pServiceQuery>,
    // service client related channels
    // TODO: consider mpsc channels instead of broadcast to not miss any message (might drop)
    client_broadcast_block_tx: broadcast::Sender<NotifyNewTipBlock>,
    client_broadcast_block_rx: broadcast::Receiver<NotifyNewTipBlock>,

    relay_store: Arc<RwLock<RelayStore>>,
}

impl<S> Service<S>
where S: ShareChain
{
    /// Constructs a new Service from the provided config.
    /// It also instantiates libp2p swarm inside.
    pub async fn new(
        config: &config::Config,
        share_chain_sha3x: Arc<S>,
        share_chain_random_x: Arc<S>,
        network_peer_store: PeerStore,
        shutdown_signal: ShutdownSignal,
    ) -> Result<Self, Error> {
        let swarm = Self::new_swarm(config).await?;

        // client related channels
        let (broadcast_block_tx, broadcast_block_rx) = broadcast::channel::<NotifyNewTipBlock>(100);
        // let (_share_chain_sync_tx, _share_chain_sync_rx) = broadcast::channel::<LocalShareChainSyncRequest>(1000);
        // let (snooze_block_tx, snooze_block_rx) = mpsc::channel::<(usize, P2Block)>(1000);
        let (query_tx, query_rx) = mpsc::channel(100);

        Ok(Self {
            swarm,
            port: config.p2p_port,
            share_chain_sha3x,
            share_chain_random_x,
            network_peer_store,
            config: config.p2p_service.clone(),
            shutdown_signal,
            client_broadcast_block_tx: broadcast_block_tx,
            client_broadcast_block_rx: broadcast_block_rx,
            query_tx,
            query_rx,
            relay_store: Arc::new(RwLock::new(RelayStore::default())),
        })
    }

    /// Generates or reads libp2p private key if stable_peer is set to true otherwise returns a random key.
    /// Using this method we can be sure that our Peer ID remains the same across restarts in case of
    /// stable_peer is set to true.
    async fn keypair(config: &Config) -> Result<Keypair, Error> {
        if !config.stable_peer {
            return Ok(Keypair::generate_ed25519());
        }

        // if we have a private key set, use it instead
        if let Some(private_key) = &config.private_key {
            return Ok(private_key.clone());
        }

        // if we have a saved private key from file, just use it
        let mut content = vec![];
        let mut key_path = config.private_key_folder.clone();
        key_path.push(STABLE_PRIVATE_KEY_FILE);

        if let Ok(mut file) = File::open(key_path.clone()).await {
            if file.read_to_end(&mut content).await.is_ok() {
                return Keypair::from_protobuf_encoding(content.as_slice())
                    .map_err(|error| Error::LibP2P(LibP2PError::KeyDecoding(error)));
            }
        }

        // otherwise create a new one
        let key_pair = Keypair::generate_ed25519();
        let mut new_private_key_file = File::create_new(key_path)
            .await
            .map_err(|error| Error::LibP2P(LibP2PError::IO(error)))?;
        new_private_key_file
            .write_all(
                key_pair
                    .to_protobuf_encoding()
                    .map_err(|error| Error::LibP2P(LibP2PError::KeyDecoding(error)))?
                    .as_slice(),
            )
            .await
            .map_err(|error| Error::LibP2P(LibP2PError::IO(error)))?;

        Ok(key_pair)
    }

    /// Creates a new swarm from the provided config
    async fn new_swarm(config: &config::Config) -> Result<Swarm<ServerNetworkBehaviour>, Error> {
        let swarm = libp2p::SwarmBuilder::with_existing_identity(Self::keypair(&config.p2p_service).await?)
            .with_tokio()
            .with_tcp(tcp::Config::default(), noise::Config::new, yamux::Config::default)
            .map_err(|error| Error::LibP2P(LibP2PError::Noise(error)))?
            .with_relay_client(noise::Config::new, yamux::Config::default)
            .map_err(|error| Error::LibP2P(LibP2PError::Noise(error)))?
            .with_behaviour(|key_pair, relay_client| {
                // .with_behaviour(move |key_pair, relay_client| {
                // gossipsub

                let gossipsub_config = gossipsub::ConfigBuilder::default()
                    .fanout_ttl(Duration::from_secs(10))
                    .max_ihave_length(1000) // Default is 5000
                    .max_messages_per_rpc(Some(1000))
                    // We get a lot of messages, so 
                    .duplicate_cache_time(Duration::from_secs(1))
                    .build()
                    .map_err(|msg| io::Error::new(io::ErrorKind::Other, msg))?;
                let gossipsub = gossipsub::Behaviour::new(
                    gossipsub::MessageAuthenticity::Signed(key_pair.clone()),
                    gossipsub_config,
                )?;

                // mdns
                let mut mdns_service = Toggle::from(None);
                if config.p2p_service.mdns_enabled {
                    mdns_service = Toggle::from(Some(
                        mdns::Behaviour::new(mdns::Config::default(), key_pair.public().to_peer_id())
                            .map_err(|e| Error::LibP2P(LibP2PError::IO(e)))?,
                    ));
                }

                // relay server
          let relay_config =  relay::Config{
            max_reservations: if config.p2p_service.is_seed_peer {  1024 } else { 512 },
            ..Default::default()
        };

                let relay_server = relay::Behaviour::new(key_pair.public().to_peer_id(),
                relay_config.reservation_rate_per_ip(NonZeroU32::new(600).expect("can't fail"), Duration::from_secs(60))
                );

                Ok(ServerNetworkBehaviour {
                    gossipsub,
                    mdns: mdns_service,
                    share_chain_sync: cbor::Behaviour::<ShareChainSyncRequest, ShareChainSyncResponse>::new(
                        [(
                            StreamProtocol::new(SHARE_CHAIN_SYNC_REQ_RESP_PROTOCOL),
                            request_response::ProtocolSupport::Full,
                        )],
                        request_response::Config::default().with_request_timeout(Duration::from_secs(30)), // 10 is the default
                    ),
                    direct_peer_exchange: cbor::Behaviour::<DirectPeerInfoRequest, DirectPeerInfoResponse>::new(
                        [(
                            StreamProtocol::new(DIRECT_PEER_EXCHANGE_REQ_RESP_PROTOCOL),
                            request_response::ProtocolSupport::Full,
                        )],
                        request_response::Config::default().with_request_timeout(Duration::from_secs(30)), // 10 is the default
                    ),
                    kademlia: kad::Behaviour::new(
                        key_pair.public().to_peer_id(),
                        MemoryStore::new(key_pair.public().to_peer_id()),
                    ),
                    identify: identify::Behaviour::new(identify::Config::new(
                        "/p2pool/1.0.0".to_string(),
                        key_pair.public(),
                    )),
                    relay_server,
                    relay_client,
                    dcutr: dcutr::Behaviour::new(key_pair.public().to_peer_id()),
                    autonat: autonat::Behaviour::new(key_pair.public().to_peer_id(), Default::default()),
                })
            })
            .map_err(|e| Error::LibP2P(LibP2PError::Behaviour(e.to_string())))?
            .with_swarm_config(|c| c.with_idle_connection_timeout(config.idle_connection_timeout))
            .build();

        dbg!("Check if we must set the kademlia mode");
        // swarm.behaviour_mut().kademlia.set_mode(Some(Mode::Server));

        Ok(swarm)
    }

    /// Creates a new client for this service, it is thread safe (Send + Sync).
    /// Any amount of clients can be created, no need to share the same one across many components.
    pub fn client(&mut self) -> ServiceClient {
        ServiceClient::new(self.client_broadcast_block_tx.clone())
    }

    /// Broadcasting current peer's information ([`PeerInfo`]) to other peers in the network
    /// by sending this data to [`PEER_INFO_TOPIC`] gossipsub topic.
    async fn broadcast_peer_info(&mut self) -> Result<(), Error> {
        let public_addresses: Vec<Multiaddr> = self.swarm.external_addresses().cloned().collect();
        if public_addresses.is_empty() {
            warn!("No public addresses found, skipping peer info broadcast");
            return Ok(());
        }
        // get peer info
        let peer_info_squad_raw: Vec<u8> = self.create_peer_info(public_addresses).await?.try_into()?;

        // broadcast peer info to network
        self.swarm
            .behaviour_mut()
            .gossipsub
            .publish(
                IdentTopic::new(Self::network_topic(PEER_INFO_TOPIC)),
                peer_info_squad_raw.clone(),
            )
            .map_err(|error| Error::LibP2P(LibP2PError::Publish(error)))?;

        // broadcast peer info to squad
        self.swarm
            .behaviour_mut()
            .gossipsub
            .publish(
                IdentTopic::new(Self::squad_topic(&self.config.squad, PEER_INFO_TOPIC)),
                peer_info_squad_raw,
            )
            .map_err(|error| Error::LibP2P(LibP2PError::Publish(error)))?;

        Ok(())
    }

    async fn create_peer_info(&mut self, public_addresses: Vec<Multiaddr>) -> Result<PeerInfo, Error> {
        let share_chain_sha3x = self.share_chain_sha3x.clone();
        let share_chain_random_x = self.share_chain_random_x.clone();
        let current_height_sha3x = share_chain_sha3x.tip_height().await.map_err(Error::ShareChain)?;
        let current_height_random_x = share_chain_random_x.tip_height().await.map_err(Error::ShareChain)?;
        let peer_info_squad_raw = PeerInfo::new(
            current_height_sha3x,
            current_height_random_x,
            self.config.squad.as_string(),
            public_addresses,
            Some(self.config.user_agent.clone()),
        );
        Ok(peer_info_squad_raw)
    }

    /// Broadcasting a new mined [`Block`] to the network (assume it is already validated with the network).
    async fn broadcast_block(&mut self, result: Result<NotifyNewTipBlock, RecvError>) {
        dbg!("Broadcast block");
        // if self.sync_in_progress.load(Ordering::SeqCst) {
        //     return;
        // }

        match result {
            Ok(block) => {
                let block_raw_result: Result<Vec<u8>, Error> = block.clone().try_into();
                match block_raw_result {
                    Ok(block_raw) => {
                        match self
                            .swarm
                            .behaviour_mut()
                            .gossipsub
                            .publish(
                                IdentTopic::new(Self::squad_topic(&self.config.squad, BLOCK_NOTIFY_TOPIC)),
                                block_raw,
                            )
                        // .map_err(|error| Error::LibP2P(LibP2PError::Publish(error)))
                        {
                            Ok(_) => {},
                            Err(error) => {
                                if matches!(error, PublishError::InsufficientPeers)  {
                                    debug!(target: LOG_TARGET, squad = &self.config.squad; "No peers to broadcast new block");
                                } else {
                                    error!(target: LOG_TARGET, squad = &self.config.squad; "Failed to broadcast new block: {error:?}");
                                }
                            },
                        }
                    },
                    Err(error) => {
                        error!(target: LOG_TARGET, squad = &self.config.squad; "Failed to convert block to bytes: {error:?}")
                    },
                }
            },
            Err(error) => {
                error!(target: LOG_TARGET, squad = &self.config.squad; "Failed to receive new block: {error:?}")
            },
        }
    }

    /// Generates a gossip sub topic name based on the current Tari network to avoid mixing up
    /// blocks and peers with different Tari networks.
    fn network_topic(topic: &str) -> String {
        let network = Network::get_current_or_user_setting_or_default().as_key_str();
        let chain_id = CURRENT_CHAIN_ID.clone();
        format!("{network}_{chain_id}_{topic}")
    }

    /// Generates a gossip sub topic name based on the current Tari network to avoid mixing up
    /// blocks and peers with different Tari networks and the given squad name.
    fn squad_topic(squad: &Squad, topic: &str) -> String {
        let network = Network::get_current_or_user_setting_or_default().as_key_str();
        let chain_id = CURRENT_CHAIN_ID.clone();
        format!("{network}_{chain_id}_{squad}_{topic}")
    }

    /// Subscribing to a gossipsub topic.
    fn subscribe(&mut self, topic: &str, squad: bool) {
        let topic = if squad {
            Self::squad_topic(&self.config.squad, topic)
        } else {
            Self::network_topic(topic)
        };
        self.swarm
            .behaviour_mut()
            .gossipsub
            .subscribe(&IdentTopic::new(topic))
            .expect("must be subscribed to topic");
    }

    /// Subscribes to all topics we need.
    async fn subscribe_to_topics(&mut self) {
        if self.config.is_seed_peer {
            return;
        }
        self.subscribe(PEER_INFO_TOPIC, false);
        self.subscribe(PEER_INFO_TOPIC, true);
        self.subscribe(BLOCK_NOTIFY_TOPIC, true);
    }

    /// Main method to handle any message comes from gossipsub.
    #[allow(clippy::too_many_lines)]
    async fn handle_new_gossipsub_message(&mut self, message: Message) {
        debug!(target: MESSAGE_LOGGING_LOG_TARGET, "New gossipsub message: {message:?}");
        let peer = message.source;
        if peer.is_none() {
            warn!("Message source is not set! {:?}", message);
            return;
        }
        let peer = peer.unwrap();

        let topic = message.topic.to_string();

        match topic {
            topic if topic == Self::network_topic(PEER_INFO_TOPIC) => match messages::PeerInfo::try_from(message) {
                Ok(payload) => {
                    debug!(target: MESSAGE_LOGGING_LOG_TARGET, "[PEERINFO_TOPIC] New peer info: {peer:?} -> {payload:?}");
                    debug!(target: LOG_TARGET, squad = &self.config.squad; "[NETWORK] New peer info: {peer:?} -> {payload:?}");
                    if payload.version < MIN_PEER_INFO_VERSION {
                        trace!(target: LOG_TARGET, squad = &self.config.squad; "Peer {} has an outdated version, skipping", peer);
                        return;
                    }
                    if payload.squad != self.config.squad.as_string() {
                        debug!(target: LOG_TARGET, squad = &self.config.squad; "Peer {} is not in the same squad, skipping. Our squad: {}, their squad:{}", peer, self.config.squad, payload.squad);
                        return;
                    }
                    if !self.config.is_seed_peer {
                        self.add_peer(payload, peer).await;
                    }
                },
                Err(error) => {
                    debug!(target: LOG_TARGET, squad = &self.config.squad; "Can't deserialize peer info payload: {:?}", error);
                },
            },
            topic if topic == Self::squad_topic(&self.config.squad, PEER_INFO_TOPIC) => {
                match messages::PeerInfo::try_from(message) {
                    Ok(payload) => {
                        debug!(target: MESSAGE_LOGGING_LOG_TARGET, "[SQUAD_PEERINFO_TOPIC] New peer info: {peer:?} -> {payload:?}");

                        debug!(target: LOG_TARGET, squad = &self.config.squad; "[squad] New peer info: {peer:?} -> {payload:?}");
                        if payload.version < MIN_PEER_INFO_VERSION {
                            debug!(target: LOG_TARGET, squad = &self.config.squad; "Peer {} has an outdated version, skipping", peer);
                            return;
                        }
                        if !self.config.is_seed_peer {
                            self.add_peer(payload, peer).await;
                        }
                    },
                    Err(error) => {
                        debug!(target: LOG_TARGET, squad = &self.config.squad; "Can't deserialize peer info payload: {:?}", error);
                    },
                }
            },
            // TODO: send a signature that proves that the actual block was coming from this peer
            // TODO: (sender peer's wallet address should be included always in the conibases with a fixed percent (like
            // 20%))
            topic if topic == Self::squad_topic(&self.config.squad, BLOCK_NOTIFY_TOPIC) => {
                debug!(target: MESSAGE_LOGGING_LOG_TARGET, "[SQUAD_NEW_BLOCK_TOPIC] New block from gossip: {peer:?}");

                // if self.sync_in_progress.load(Ordering::SeqCst) {
                //     return;
                // }
                match NotifyNewTipBlock::try_from(message) {
                    Ok(mut payload) => {
                        if payload.version < MIN_NOTIFY_VERSION {
                            debug!(target: LOG_TARGET, squad = &self.config.squad; "Peer {} has an outdated version, skipping", peer);
                            return;
                        }
                        let payload = Arc::new(payload);
                        debug!(target: MESSAGE_LOGGING_LOG_TARGET, "[SQUAD_NEW_BLOCK_TOPIC] New block from gossip: {peer:?} -> {payload:?}");

                        // If we don't have this peer, try do peer exchange
                        if self.network_peer_store.exists(&peer) {
                            self.initiate_direct_peer_exchange(peer).await;
                        }

                        // Don't add unless we've already synced.

                        info!(target: LOG_TARGET, squad = &self.config.squad; "🆕 New block from broadcast: {:?}", &payload.new_blocks.iter().map(|b| b.0.to_string()).join(","));
                        let algo = payload.algo();
                        let share_chain = match algo {
                            PowAlgorithm::RandomX => self.share_chain_random_x.clone(),
                            PowAlgorithm::Sha3x => self.share_chain_sha3x.clone(),
                        };
                        if share_chain.tip_height().await.unwrap_or_default() == 0 {
                            warn!(target: LOG_TARGET, squad = &self.config.squad; "Share chain tip height is None, skipping block until we have synced");
                            return;
                        }
                        let mut missing_blocks = vec![];
                        for block in &payload.new_blocks {
                            if share_chain.has_block(block.0, &block.1).await {
                                continue;
                            }
                            missing_blocks.push(block.clone());
                        }
                        self.sync_share_chain(algo, peer, missing_blocks).await;
                    },
                    Err(error) => {
                        // TODO: elevate to error
                        debug!(target: LOG_TARGET, squad = &self.config.squad; "Can't deserialize broadcast block payload: {:?}", error);
                        self.network_peer_store.move_to_grey_list(
                            peer,
                            format!("Node sent a block that could not be deserialized: {:?}", error),
                        );
                    },
                }
            },
            _ => {
                debug!(target: MESSAGE_LOGGING_LOG_TARGET, "Unknown topic {topic:?}!");

                warn!(target: LOG_TARGET, squad = &self.config.squad; "Unknown topic {topic:?}!");
            },
        }
    }

    async fn add_peer(&mut self, payload: PeerInfo, peer: PeerId) -> ControlFlow<()> {
        // Don't add ourselves
        if &peer == self.swarm.local_peer_id() {
            return ControlFlow::Continue(());
        }

        for addr in &payload.public_addresses() {
            self.swarm.add_peer_address(peer, addr.clone());
        }
        let (add_status, last_sync_attempt) = self.network_peer_store.add(peer, payload).await;

        match add_status {
            AddPeerStatus::NewPeer => {
<<<<<<< HEAD
                // self.initiate_direct_peer_exchange(peer).await;
=======
                if let Ok(_my_info) = self
                    .create_peer_info(self.swarm.external_addresses().cloned().collect())
                    .await
                    .inspect_err(|error| {
                        error!(target: LOG_TARGET, squad = &self.config.squad; "Failed to create peer info: {error:?}");
                    })
                {
                    // let local_peer_id = self.swarm.local_peer_id().clone();
                    // TODO: Should we send them our details? The problem is that if we send too many of these, libp2p
                    // starts dropping requests with "libp2p_relay::priv_client::handler Dropping in-flight connect
                    // request because we are at capacity"

                    // self.swarm
                    //     .behaviour_mut()
                    //     .direct_peer_exchange
                    //     .send_request(&peer, DirectPeerInfoRequest {
                    //         info: my_info,
                    //         peer_id: local_peer_id.to_base58(),
                    //     });
                }
>>>>>>> 546255d9
            },
            AddPeerStatus::Existing => {},
            AddPeerStatus::Greylisted => {
                debug!(target: LOG_TARGET, "Added peer but it was grey listed");
                return ControlFlow::Continue(());
            },
            AddPeerStatus::Blacklisted => {
                info!(target: LOG_TARGET, "Added peer but it was black listed");
                return ControlFlow::Continue(());
            },
        }

        if last_sync_attempt
            .map(|attempt| attempt.elapsed() > SYNC_TIMEOUT)
            .unwrap_or(false)
        {
            debug!(target: LOG_TARGET, squad = &self.config.squad; "Sync already in progress");
            return ControlFlow::Break(());
        }

        // debug!(target: LOG_TARGET, squad = &self.config.squad; "Syncing peer info from {peer:?} with heights:
        // RandomX: {their_randomx_height}, Sha3x: {their_sha3x_height}");

        // let our_height = self.share_chain_random_x.tip_height().await.unwrap_or_default();
        // if our_height < their_randomx_height {
        //     self.network_peer_store.update_last_sync_attempt(peer);
        //     self.sync_share_chain(PowAlgorithm::RandomX, peer, vec![(
        //         their_randomx_height,
        //         FixedHash::zero(),
        //     )])
        //     .await;
        // }

        // let our_height = self.share_chain_sha3x.tip_height().await.unwrap_or_default();
        // if our_height < their_sha3x_height {
        //     self.network_peer_store.update_last_sync_attempt(peer);
        //     self.sync_share_chain(PowAlgorithm::Sha3x, peer, vec![(their_sha3x_height, FixedHash::zero())])
        //         .await;
        // }
        ControlFlow::Continue(())
    }

    async fn initiate_direct_peer_exchange(&mut self, peer: PeerId) {
        if let Ok(my_info) = self
            .create_peer_info(self.swarm.external_addresses().cloned().collect())
            .await
            .inspect_err(|error| {
                error!(target: LOG_TARGET, squad = &self.config.squad; "Failed to create peer info: {error:?}");
            })
        {
            let local_peer_id = self.swarm.local_peer_id().clone();
            // TODO: Should we send them our details? The problem is that if we send too many of these, libp2p
            // starts dropping requests with "libp2p_relay::priv_client::handler Dropping in-flight connect
            // request because we are at capacity"

            self.swarm
                .behaviour_mut()
                .direct_peer_exchange
                .send_request(&peer, DirectPeerInfoRequest {
                    info: my_info,
                    peer_id: local_peer_id.to_base58(),
                });
        }
    }

    async fn try_add_propagated_block(
        share_chain: &Arc<S>,
        block: Arc<P2Block>,
    ) -> Result<Option<Vec<(u64, FixedHash)>>, crate::sharechain::error::Error> {
        match share_chain.submit_block(block.clone()).await {
            Ok(_result) => {
                // info!(target: LOG_TARGET, "New block added to local share chain via gossip: {}. Height: {}",
                // &block.hash.to_hex(), &block.height);
                Ok(None)
            },
            Err(error) => match error {
                crate::sharechain::error::Error::BlockParentDoesNotExist { missing_parents } => {
                    // let _ = self.snooze_block_tx.send((snoozes_left, block)).await;
                    return Ok(Some(missing_parents));
                },
                _ => {
                    error!(target: LOG_TARGET, "Could not add new block to local share chain: {error:?}");
                    Err(error)
                },
            },
        }
    }

    async fn handle_direct_peer_exchange_request(
        &mut self,
        channel: ResponseChannel<DirectPeerInfoResponse>,
        request: DirectPeerInfoRequest,
    ) {
        let local_peer_id = self.swarm.local_peer_id().clone();
        if let Ok(info) = self
            .create_peer_info(self.swarm.external_addresses().cloned().collect())
            .await
            .inspect_err(|error| {
                error!(target: LOG_TARGET, squad = &self.config.squad; "Failed to create peer info: {error:?}");
            })
        {
            if self
                .swarm
                .behaviour_mut()
                .direct_peer_exchange
                .send_response(channel, DirectPeerInfoResponse {
                    peer_id: local_peer_id.to_base58(),
                    info,
                })
                .is_err()
            {
                error!(target: LOG_TARGET, squad = &self.config.squad; "Failed to send peer info response");
            }
        }

        self.add_peer(request.info, request.peer_id.parse().unwrap()).await;
    }

    async fn handle_direct_peer_exchange_response(&mut self, response: DirectPeerInfoResponse) {
        self.add_peer(response.info, response.peer_id.parse().unwrap()).await;
    }

    /// Handles share chain sync request (coming from other peer).
    async fn handle_share_chain_sync_request(
        &mut self,
        channel: ResponseChannel<ShareChainSyncResponse>,
        request: ShareChainSyncRequest,
    ) {
        info!(target: LOG_TARGET, squad = &self.config.squad; "Incoming Share chain sync request: {request:?}");
        let share_chain = match request.algo() {
            PowAlgorithm::RandomX => self.share_chain_random_x.clone(),
            PowAlgorithm::Sha3x => self.share_chain_sha3x.clone(),
        };
        let local_peer_id = self.swarm.local_peer_id().clone();
        match share_chain.get_blocks(request.missing_blocks()).await {
            Ok(blocks) => {
                if self
                    .swarm
                    .behaviour_mut()
                    .share_chain_sync
                    .send_response(
                        channel,
                        ShareChainSyncResponse::new(local_peer_id, request.algo(), &blocks),
                    )
                    .is_err()
                {
                    error!(target: LOG_TARGET, squad = &self.config.squad; "Failed to send block sync response");
                }
            },
            Err(error) => {
                error!(target: LOG_TARGET, squad = &self.config.squad; "Failed to get blocks from height: {error:?}")
            },
        }
    }

    /// Handle share chain sync response.
    /// All the responding blocks will be tried to put into local share chain.
    async fn handle_share_chain_sync_response(&mut self, response: ShareChainSyncResponse) {
        debug!(target: MESSAGE_LOGGING_LOG_TARGET, "Share chain sync response: {response:?}");
        let peer = response.peer_id().clone();

        let timer = Instant::now();
        // if !self.sync_in_progress.load(Ordering::SeqCst) {
        // return;
        // }
        let algo = response.algo().clone();
        let share_chain = match algo {
            PowAlgorithm::RandomX => self.share_chain_random_x.clone(),
            PowAlgorithm::Sha3x => self.share_chain_sha3x.clone(),
        };
        let blocks: Vec<_> = response.into_blocks().into_iter().map(|a| Arc::new(a)).collect();
        match share_chain.add_synced_blocks(&blocks).await {
            Ok(result) => {
                info!(target: LOG_TARGET, squad = &self.config.squad; "Synced blocks added to share chain: {result:?}");
                // Ok(())
            },
            Err(error) => match error {
                crate::sharechain::error::Error::BlockParentDoesNotExist { missing_parents } => {
                    self.sync_share_chain(algo, peer, missing_parents).await;
                    return;
                },
                _ => {
                    error!(target: LOG_TARGET, squad = &self.config.squad; "Failed to add synced blocks to share chain: {error:?}");
                    self.network_peer_store
                        .move_to_grey_list(peer, format!("Block failed validation: {}", error))
                        .await;
                },
            },
        };
        if timer.elapsed() > MAX_ACCEPTABLE_P2P_MESSAGE_TIMEOUT {
            warn!(target: LOG_TARGET, squad = &self.config.squad; "Share chain sync response took too long: {:?}", timer.elapsed());
        }
    }

    /// Trigger share chain sync with another peer with the highest known block height.
    /// Note: this is a "stop-the-world" operation, many operations are skipped when synchronizing.
    async fn sync_share_chain(&mut self, algo: PowAlgorithm, peer: PeerId, missing_parents: Vec<(u64, FixedHash)>) {
        // if self.sync_in_progress.load(Ordering::SeqCst) {
        //     warn!(target: LOG_TARGET, "Sync already in progress...");
        //     return;
        // }
        // self.sync_in_progress.store(true, Ordering::SeqCst);

        debug!(target: LOG_TARGET, squad = &self.config.squad; "Syncing share chain...");

        if self.network_peer_store.is_blacklisted(&peer) {
            warn!(target: LOG_TARGET, squad = &self.config.squad; "Peer is blacklisted, skipping sync");
            return;
        }

        if !self.network_peer_store.is_whitelisted(&peer) {
            warn!(target: LOG_TARGET, squad = &self.config.squad; "Peer is not whitelisted, will still try to sync");
            // return;
        }

        debug!(target: LOG_TARGET, squad = &self.config.squad; "Send share chain sync request to specific peer: {peer}");
        let _outbound_id = self
            .swarm
            .behaviour_mut()
            .share_chain_sync
            .send_request(&peer, ShareChainSyncRequest::new(algo, missing_parents));
        return;

        // match self.squad_peer_store.tip_of_block_height(algo).await {
        //     Some(result) => {
        //         debug!(target: LOG_TARGET, squad = &self.config.squad; "Found highest known block height:
        // {result:?}");         debug!(target: LOG_TARGET, squad = &self.config.squad; "Send share chain sync
        // request: {result:?}");         // we always send from_height as zero now, to not miss any blocks
        //         info!(target: LOG_TARGET, "[{:?}] Syncing share chain...", algo);
        //         self.swarm
        //             .behaviour_mut()
        //             .share_chain_sync
        //             .send_request(&result.peer_id, ShareChainSyncRequest::new(algo, 0));
        //     },
        //     None => {
        //         error!(target: LOG_TARGET, squad = &self.config.squad; "[{:?}] Failed to get peer with highest share
        // chain height!", algo)     },
        // }
    }

    /// Main method to handle libp2p events.
    #[allow(clippy::too_many_lines)]
    async fn handle_event(&mut self, event: SwarmEvent<ServerNetworkBehaviourEvent>) {
        debug!(target: MESSAGE_LOGGING_LOG_TARGET, "New event: {event:?}");

        match event {
            SwarmEvent::ConnectionEstablished {
                peer_id,
                endpoint,
                num_established,
                concurrent_dial_errors,
                established_in,
                ..
            } => {
                debug!(target: LOG_TARGET, squad = &self.config.squad; "Connection established: {peer_id:?} -> {endpoint:?} ({num_established:?}/{concurrent_dial_errors:?}/{established_in:?})");
            },
            SwarmEvent::Dialing { peer_id, .. } => {
                debug!(target: LOG_TARGET, squad = &self.config.squad; "Dialing: {peer_id:?}");
            },
            SwarmEvent::NewListenAddr { address, .. } => {
                info!(target: LOG_TARGET, squad = &self.config.squad; "Listening on {address:?}");
            },
            SwarmEvent::Behaviour(event) => match event {
                ServerNetworkBehaviourEvent::Mdns(mdns_event) => match mdns_event {
                    mdns::Event::Discovered(peers) => {
                        for (peer, addr) in peers {
                            self.swarm.add_peer_address(peer, addr);
                            self.swarm.behaviour_mut().gossipsub.add_explicit_peer(&peer);
                        }
                    },
                    mdns::Event::Expired(peers) => {
                        for (peer, _addr) in peers {
                            self.swarm.behaviour_mut().gossipsub.remove_explicit_peer(&peer);
                        }
                    },
                },
                ServerNetworkBehaviourEvent::Gossipsub(event) => match event {
                    gossipsub::Event::Message {
                        message,
                        message_id: _message_id,
                        propagation_source: _propagation_source,
                    } => {
                        self.handle_new_gossipsub_message(message).await;
                    },
                    gossipsub::Event::Subscribed { .. } => {},
                    gossipsub::Event::Unsubscribed { .. } => {},
                    gossipsub::Event::GossipsubNotSupported { .. } => {},
                },
                ServerNetworkBehaviourEvent::DirectPeerExchange(event) => match event {
                    request_response::Event::Message { peer: _, message } => match message {
                        request_response::Message::Request {
                            request_id: _request_id,
                            request,
                            channel,
                        } => {
                            self.handle_direct_peer_exchange_request(channel, request).await;
                        },
                        request_response::Message::Response {
                            request_id: _request_id,
                            response,
                        } => {
                            self.handle_direct_peer_exchange_response(response).await;
                        },
                    },
                    request_response::Event::OutboundFailure { peer, error, .. } => {
                        // Peers can be offline
                        debug!(target: LOG_TARGET, squad = &self.config.squad; "REQ-RES peer info outbound failure: {peer:?} -> {error:?}");
                        // TODO: find out why this errors
                        // self.network_peer_store
                        //     .move_to_grey_list(
                        //         peer,
                        //         format!("Error during direct peer exchange: {}", error.to_string()),
                        //     )
                        //     .await;
                    },
                    request_response::Event::InboundFailure { peer, error, .. } => {
                        error!(target: LOG_TARGET, squad = &self.config.squad; "REQ-RES  peer info inbound failure: {peer:?} -> {error:?}");
                    },
                    request_response::Event::ResponseSent { .. } => {},
                },
                ServerNetworkBehaviourEvent::ShareChainSync(event) => match event {
                    request_response::Event::Message { peer: _peer, message } => match message {
                        request_response::Message::Request {
                            request_id: _request_id,
                            request,
                            channel,
                        } => {
                            self.handle_share_chain_sync_request(channel, request).await;
                        },
                        request_response::Message::Response {
                            request_id: _request_id,
                            response,
                        } => {
                            self.handle_share_chain_sync_response(response).await;
                        },
                    },
                    request_response::Event::OutboundFailure { peer, error, .. } => {
                        // Peers can be offline
                        debug!(target: LOG_TARGET, squad = &self.config.squad; "REQ-RES outbound failure: {peer:?} -> {error:?}");
                        // Unlock the permit
                        self.network_peer_store
                            .move_to_grey_list(peer, format!("Error during share chain sync:{}", error.to_string()))
                            .await;

                        // Remove peer from peer store to try to sync from another peer,
                        // if the peer goes online/accessible again, the peer store will have it again.
                        // self.network_peer_store.remove(&peer).await;
                    },
                    request_response::Event::InboundFailure { peer, error, .. } => {
                        error!(target: LOG_TARGET, squad = &self.config.squad; "REQ-RES inbound failure: {peer:?} -> {error:?}");
                    },
                    request_response::Event::ResponseSent { .. } => {},
                },
                ServerNetworkBehaviourEvent::Kademlia(event) => match event {
                    Event::RoutingUpdated { peer, addresses, .. } => {
                        debug!(target: LOG_TARGET, squad = &self.config.squad; "Routing updated: {peer:?} -> {addresses:?}");
                        // addresses.iter().for_each(|addr| {
                        //     self.swarm.add_peer_address(peer, addr.clone());
                        // });
                        // dbg!(peer);
                        // dbg!(old_peer);
                        // dbg!(addresses);
                        // self.swarm.behaviour_mut().gossipsub.add_explicit_peer(&peer);
                        // if let Some(old_peer) = old_peer {
                        // self.swarm.behaviour_mut().gossipsub.remove_explicit_peer(&old_peer);
                        // }
                    },
                    _ => debug!(target: LOG_TARGET, squad = &self.config.squad; "[KADEMLIA] {event:?}"),
                },
                ServerNetworkBehaviourEvent::Identify(event) => match event {
                    identify::Event::Received { peer_id, info, .. } => self.handle_peer_identified(peer_id, info).await,
                    identify::Event::Error { peer_id, error, .. } => {
                        warn!("Failed to identify peer {peer_id:?}: {error:?}");
                        // self.swarm.behaviour_mut().gossipsub.remove_explicit_peer(&peer_id);
                        self.swarm.behaviour_mut().kademlia.remove_peer(&peer_id);
                    },
                    _ => {},
                },
                ServerNetworkBehaviourEvent::RelayServer(event) => {
                    debug!(target: LOG_TARGET, "[RELAY SERVER]: {event:?}");
                },
                ServerNetworkBehaviourEvent::RelayClient(event) => {
                    debug!(target: LOG_TARGET, "[RELAY CLIENT]: {event:?}");
                },
                ServerNetworkBehaviourEvent::Dcutr(event) => {
                    debug!(target: LOG_TARGET, "[DCUTR]: {event:?}");
                },
                ServerNetworkBehaviourEvent::Autonat(event) => self.handle_autonat_event(event).await,
            },
            _ => {},
        };
    }

    async fn handle_peer_identified(&mut self, peer_id: PeerId, info: Info) {
        if *self.swarm.local_peer_id() == peer_id {
            warn!(target: LOG_TARGET, "Dialled ourselves");
            return;
        }

        if self.swarm.external_addresses().count() > 0 {
            debug!(target: LOG_TARGET, "No need to relay, we have an external address already. {}", self.swarm.external_addresses().map(|a| a.to_string()).collect::<Vec<String>>().join(", "));
            // Check if we can relay
            // warn!(target: LOG_TARGET, "No external addresses");
            // self.swarm.add_external_address(info.observed_addr.clone());
            // info!(target: LOG_TARGET, "We have an external address already, no need to relay.");
            return;
        }

        if self.config.is_seed_peer {
            return;
        }

        let is_relay = info.protocols.iter().any(|p| *p == relay::HOP_PROTOCOL_NAME);

        // adding peer to kademlia and gossipsub
        for addr in info.listen_addrs {
            // self.swarm.behaviour_mut().kademlia.add_address(&peer_id, addr.clone());
            if Self::is_p2p_address(&addr)
                // && addr.is_global_ip()
                && is_relay
            {
                let mut lock = self.relay_store.write().await;
                if lock.add_possible_relay(peer_id, addr.clone()) {
                    info!(target: LOG_TARGET, "Added possible relay: {peer_id:?} -> {addr:?}");
                    drop(lock);
                    self.attempt_relay_reservation().await;
                }
            }
        }
        // }

        // // Try sync from them
        // if self.sync_permits.load(Ordering::SeqCst) > 0 {
        //     self.sync_permits.fetch_sub(1, Ordering::SeqCst);
        //     self.sync_share_chain(PowAlgorithm::Sha3x, Some(peer_id), None).await;
        //     self.sync_permits.fetch_sub(1, Ordering::SeqCst);
        //     self.sync_share_chain(PowAlgorithm::RandomX, Some(peer_id), None).await;
        // }

        // self.swarm.behaviour_mut().gossipsub.add_explicit_peer(&peer_id);
    }

    fn is_p2p_address(address: &Multiaddr) -> bool {
        address.iter().any(|p| matches!(p, Protocol::P2p(_)))
    }

    async fn handle_autonat_event(&mut self, event: autonat::Event) {
        match event {
            autonat::Event::StatusChanged { old: _old, new } => match new {
                NatStatus::Public(public_address) => {
                    info!(target: LOG_TARGET, "[AUTONAT]: Our public address is {public_address}");
                    // self.swarm
                    //     .behaviour_mut()
                    //     .relay_server
                    //     .set_public_address(public_address.clone());
                },
                NatStatus::Private => {
                    warn!(target: LOG_TARGET, "[AUTONAT]: We are behind a NAT, connecting to relay!");
                    // let lock = self.relay_store.read().await;
                    // if !lock.has_active_relay() {
                    // drop(lock);
                    if !self.config.is_seed_peer {
                        self.attempt_relay_reservation().await;
                    }
                    // }
                },
                _ => {
                    debug!(target: LOG_TARGET, "[AUTONAT] Ignoring unknown status {new:?}");
                },
            },
            _ => {
                debug!(target: LOG_TARGET, "[AUTONAT] {event:?}");
            },
        }
    }

    async fn attempt_relay_reservation(&mut self) {
        dbg!("Attempt relay reservation");

        // Can happen that a previous lock already set the relaty
        if self.swarm.external_addresses().count() > 0 {
            warn!(target: LOG_TARGET, "No need to relay, we have an external address or relay already");
            return;
        }
        let mut lock = self.relay_store.write().await;
        // TODO: Do relays expire?
        // if lock.has_active_relay() {
        //     // dbg!("Already have an active relay");
        //     return;
        // }
        // dbg!("No, select a relay");
        lock.select_random_relay();
        if let Some(relay) = lock.selected_relay_mut() {
            let addresses = relay.addresses.clone();

            if let Err(err) = self.swarm.dial(
                DialOpts::peer_id(relay.peer_id)
                    .addresses(relay.addresses.clone())
                    .condition(PeerCondition::NotDialing)
                    .build(),
            ) {
                warn!(target: LOG_TARGET, "🚨 Failed to dial relay: {}", err);
            }

            addresses.iter().for_each(|addr| {
                let listen_addr = addr.clone().with(Protocol::P2pCircuit);
                info!(target: LOG_TARGET, "Try to listen on {:?}...", listen_addr);
                match self
                    .swarm
                    .listen_on(listen_addr.clone())
                    .map_err(|e| Error::LibP2P(LibP2PError::Transport(e)))
                {
                    Ok(_) => {
                        info!(target: LOG_TARGET, "Listening on {listen_addr:?}");
                        relay.is_circuit_established = true;
                    },
                    Err(error) => {
                        warn!(target: LOG_TARGET, "Failed to listen on relay address ({:?}): {:?}", listen_addr, error);
                    },
                }
            });
        } else {
            warn!(target: LOG_TARGET, "No relay selected");
        }
    }

    async fn handle_query(&mut self, query: P2pServiceQuery) {
        match query {
            P2pServiceQuery::GetConnectionInfo(reply) => {
                let network_info = self.swarm.network_info();
                let connection_counters = network_info.connection_counters();
                let connection_info = ConnectionInfo {
                    listener_addresses: self.swarm.external_addresses().cloned().collect(),
                    connected_peers: self.swarm.connected_peers().count(),
                    network_info: NetworkInfo {
                        num_peers: network_info.num_peers(),
                        connection_counters: ConnectionCounters {
                            pending_incoming: connection_counters.num_pending_incoming(),
                            pending_outgoing: connection_counters.num_pending_outgoing(),
                            established_incoming: connection_counters.num_established_incoming(),
                            established_outgoing: connection_counters.num_established_outgoing(),
                        },
                    },
                };
                let _ = reply.send(connection_info);
            },

            P2pServiceQuery::GetConnectedPeers(reply) => {
                let connected_peers = self.network_peer_store.whitelist_peers();
                let mut white_list_res = vec![];
                for (p, info) in connected_peers {
                    white_list_res.push(ConnectedPeerInfo {
                        peer_id: p.to_string(),
                        peer_info: info.peer_info.clone(),
                        last_grey_list_reason: info.last_grey_list_reason.clone(),
                    });
                }
                let grey_list_peers = self.network_peer_store.greylist_peers();
                let mut grey_list_res = vec![];
                for (p, info) in grey_list_peers {
                    grey_list_res.push(ConnectedPeerInfo {
                        peer_id: p.to_string(),
                        peer_info: info.peer_info.clone(),
                        last_grey_list_reason: info.last_grey_list_reason.clone(),
                    });
                }
                let _ = reply.send((white_list_res, grey_list_res));
            },
        }
    }

    /// Main loop of the service that drives the events and libp2p swarm forward.
    async fn main_loop(&mut self) -> Result<(), Error> {
        let mut publish_peer_info_interval = tokio::time::interval(self.config.peer_info_publish_interval);
        publish_peer_info_interval.set_missed_tick_behavior(MissedTickBehavior::Skip);

        let mut grey_list_clear_interval = tokio::time::interval(self.config.grey_list_clear_interval);

        let mut sync_interval = tokio::time::interval(self.config.sync_interval);

        let mut debug_chain_graph = if self.config.debug_print_chain {
            tokio::time::interval(Duration::from_secs(30))
        } else {
            // only once a day, but even then will be skipped
            tokio::time::interval(Duration::from_secs(60 * 60 * 24))
        };
        debug_chain_graph.set_missed_tick_behavior(MissedTickBehavior::Skip);
        // TODO: Not sure why this is done on a loop instead of just once....
        // let mut kademlia_bootstrap_interval = tokio::time::interval(Duration::from_secs(12 * 60 * 60));
        // kademlia_bootstrap_interval.set_missed_tick_behavior(MissedTickBehavior::Skip);
        let shutdown_signal = self.shutdown_signal.clone();
        tokio::pin!(shutdown_signal);

        loop {
            select! {
                biased;
                _ = &mut shutdown_signal => {
                    info!(target: LOG_TARGET,"Shutting down p2p service...");
                    return Ok(());
                }
                req = self.query_rx.recv() => {
                    dbg!("query");
                    match req {
                        Some(req) => {
                    self.handle_query(req).await;
                    },
                    None => {
                         warn!(target: LOG_TARGET, "Failed to receive query from channel. Sender dropped?");
                       todo!("Unimplemented");
                    }
                }
                },

                blocks = self.client_broadcast_block_rx.recv() => {
                    dbg!("client broadcast");
                    self.broadcast_block(blocks).await;
                },
                event = self.swarm.select_next_some() => {
                    self.handle_event(event).await;
                 },
                _ = publish_peer_info_interval.tick() => {
                    info!(target: LOG_TARGET, "pub peer info");

                    // broadcast peer info
                    if let Err(error) = self.broadcast_peer_info().await {
                        match error {
                            Error::LibP2P(LibP2PError::Publish(PublishError::InsufficientPeers)) => {
                                warn!(target: LOG_TARGET, squad = &self.config.squad; "No peers to broadcast peer info!");
                            }
                            Error::LibP2P(LibP2PError::Publish(PublishError::Duplicate)) => {}
                            _ => {
                                error!(target: LOG_TARGET, squad = &self.config.squad; "Failed to publish node info: {error:?}");
                            }
                        }
                    }
                },
                _ = sync_interval.tick() =>  {
                    dbg!("Trying to sync");
                    self.try_sync_from_best_peer().await;
                }
                _ = grey_list_clear_interval.tick() => {
                    self.network_peer_store.clear_grey_list();
                },
                _ = debug_chain_graph.tick() => {
                 if self.config.debug_print_chain {
                    self.print_debug_chain_graph().await;
                 }
                },
            }
        }
    }

    async fn try_sync_from_best_peer(&mut self) {
        for algo in &[PowAlgorithm::RandomX, PowAlgorithm::Sha3x] {
            // Find any blocks we are missing.
            let _chain = match algo {
                PowAlgorithm::RandomX => self.share_chain_random_x.clone(),
                PowAlgorithm::Sha3x => self.share_chain_sha3x.clone(),
            };

            // let missing_blocks = match chain.missing_blocks().await.inspect_err(
            //     |e| error!(target: LOG_TARGET, squad = &self.config.squad; "Failed to get missing blocks: {e:?}"),
            // ) {
            //     Ok(missing_blocks) => missing_blocks,
            //     Err(_) => {
            //         continue;
            //     },
            // };

            // dbg!(&missing_blocks);

            let best_peers = self
                .network_peer_store
                .best_peers_to_sync(self.config.num_peers_to_sync, *algo);
            let our_tip = match algo {
                PowAlgorithm::RandomX => self.share_chain_random_x.tip_height().await.unwrap_or_default(),
                PowAlgorithm::Sha3x => self.share_chain_sha3x.tip_height().await.unwrap_or_default(),
            };

            // info!(target: LOG_TARGET, squad = &self.config.squad; "Best peers to sync: {best_peers:?}");

            for record in best_peers {
                info!(target: LOG_TARGET, squad = &self.config.squad; "Trying to sync from peer: {} rx:{} sha:{}", record.peer_id, record.peer_info.current_random_x_height, record.peer_info.current_sha3x_height );
                let their_height = match algo {
                    PowAlgorithm::RandomX => record.peer_info.current_random_x_height,
                    PowAlgorithm::Sha3x => record.peer_info.current_sha3x_height,
                };
                if their_height > 0 {
                    let mut blocks_to_request = vec![];
                    dbg!(our_tip);
                    dbg!(their_height);
                    for i in (our_tip..=their_height).rev().take(self.config.max_blocks_to_request) {
                        blocks_to_request.push((i, FixedHash::zero()));
                    }

                    // dbg!(blocks_to_request.last());

                    if !blocks_to_request.is_empty() {
                        self.sync_share_chain(*algo, record.peer_id, blocks_to_request).await;
                    } else {
                        info!(target: LOG_TARGET, "No need to sync, we are up to date");
                    }
                }
            }
        }
    }

    async fn print_debug_chain_graph(&self) {
        self.print_debug_chain_graph_inner(&self.share_chain_random_x, "randomx")
            .await;
        self.print_debug_chain_graph_inner(&self.share_chain_sha3x, "sha3x")
            .await;
    }

    async fn print_debug_chain_graph_inner(&self, chain: &S, prefix: &str) {
        let time = SystemTime::now().duration_since(UNIX_EPOCH).unwrap().as_secs();

        let mut file = fs::OpenOptions::new()
            .create(true)
            .write(true)
            .append(true)
            .open(format!("{}_blocks_{}.txt", prefix, time))
            .unwrap();

        file.write(b"@startuml\n").unwrap();
        file.write(b"digraph B {\n").unwrap();
        let blocks = chain.all_blocks().await.expect("errored");
        for b in blocks {
            file.write(
                format!(
                    "B{} [label=\"{} - {}\"]\n",
                    &b.hash.to_hex()[0..8],
                    &b.height,
                    &b.hash.to_hex()[0..8]
                )
                .as_bytes(),
            )
            .unwrap();
            file.write(format!("B{} -> B{}\n", &b.hash.to_hex()[0..8], &b.prev_hash.to_hex()[0..8]).as_bytes())
                .unwrap();
            for u in b.uncles.iter().take(3) {
                file.write(
                    format!(
                        "B{} -> B{} [style=dotted]\n",
                        &b.hash.to_hex()[0..8],
                        &u.1.to_hex()[0..8]
                    )
                    .as_bytes(),
                )
                .unwrap();
            }
            if b.uncles.len() > 3 {
                file.write(
                    format!(
                        "B{} -> B{}others [style=dotted, label=\"{} others\"]\n",
                        &b.hash.to_hex()[0..8],
                        &b.hash.to_hex()[0..8],
                        b.uncles.len() - 3
                    )
                    .as_bytes(),
                )
                .unwrap();
            }
        }

        file.write(b"}\n").unwrap();
    }

    async fn parse_seed_peers(&mut self) -> Result<HashMap<PeerId, Multiaddr>, Error> {
        let mut seed_peers_result = HashMap::new();

        if self.config.seed_peers.is_empty() {
            return Ok(seed_peers_result);
        }

        let dns_resolver = TokioAsyncResolver::tokio(ResolverConfig::default(), ResolverOpts::default());
        for seed_peer in &self.config.seed_peers {
            let addr = seed_peer
                .parse::<Multiaddr>()
                .map_err(|error| Error::LibP2P(LibP2PError::MultiAddrParse(error)))?;
            let addr_parts = addr.iter().collect_vec();
            if addr_parts.is_empty() {
                return Err(Error::LibP2P(LibP2PError::MultiAddrEmpty));
            }
            let is_dns_addr = matches!(addr_parts.first(), Some(Protocol::Dnsaddr(_)));
            let peer_id = match addr.iter().last() {
                Some(Protocol::P2p(peer_id)) => Some(peer_id),
                _ => None,
            };
            if peer_id.is_none() && !is_dns_addr {
                return Err(Error::LibP2P(LibP2PError::MissingPeerId(seed_peer.clone())));
            }

            if is_dns_addr {
                // lookup all addresses in dnsaddr multi address
                let addr_str = match addr.iter().last() {
                    Some(Protocol::Dnsaddr(addr_str)) => Some(addr_str.to_string()),
                    _ => None,
                };
                if let Some(addr_str) = addr_str {
                    match dns_resolver.txt_lookup(format!("_dnsaddr.{}", addr_str)).await {
                        Ok(result) => {
                            for txt in result {
                                if let Some(chars) = txt.txt_data().first() {
                                    match self.parse_dnsaddr_txt(chars) {
                                        Ok(parsed_addr) => {
                                            let peer_id = match parsed_addr.iter().last() {
                                                Some(Protocol::P2p(peer_id)) => Some(peer_id),
                                                _ => None,
                                            };
                                            if let Some(peer_id) = peer_id {
                                                seed_peers_result.insert(peer_id, parsed_addr);
                                            }
                                        },
                                        Err(error) => {
                                            warn!(target: LOG_TARGET, squad = &self.config.squad; "Skipping invalid DNS entry: {:?}: {error:?}", chars);
                                        },
                                    }
                                }
                            }
                        },
                        Err(error) => {
                            error!(target: LOG_TARGET, squad = &self.config.squad; "Failed to lookup domain records: {error:?}");
                        },
                    }
                }
            } else {
                seed_peers_result.insert(peer_id.unwrap(), addr);
            }
        }

        Ok(seed_peers_result)
    }

    /// Adding all peer addresses to kademlia DHT and run bootstrap to get peers.
    async fn join_seed_peers(&mut self, seed_peers: HashMap<PeerId, Multiaddr>) -> Result<(), Error> {
        seed_peers.iter().for_each(|(peer_id, addr)| {
            self.swarm.behaviour_mut().kademlia.add_address(peer_id, addr.clone());
        });

        if !seed_peers.is_empty() {
            self.bootstrap_kademlia()?;
        }

        Ok(())
    }

    fn parse_dnsaddr_txt(&self, txt: &[u8]) -> Result<Multiaddr, Error> {
        let txt_str =
            String::from_utf8(txt.to_vec()).map_err(|error| Error::LibP2P(LibP2PError::ConvertBytesToString(error)))?;
        match txt_str.strip_prefix("dnsaddr=") {
            None => Err(Error::LibP2P(LibP2PError::InvalidDnsEntry(
                "Missing `dnsaddr=` prefix.".to_string(),
            ))),
            Some(a) => Ok(Multiaddr::try_from(a).map_err(|error| Error::LibP2P(LibP2PError::MultiAddrParse(error)))?),
        }
    }

    fn bootstrap_kademlia(&mut self) -> Result<(), Error> {
        self.swarm
            .behaviour_mut()
            .kademlia
            .bootstrap()
            .map_err(|error| Error::LibP2P(LibP2PError::KademliaNoKnownPeers(error)))?;

        Ok(())
    }

    pub fn create_query_client(&self) -> Sender<P2pServiceQuery> {
        self.query_tx.clone()
    }

    /// Starts p2p service.
    /// Please note that this is a blocking call!
    pub async fn start(&mut self) -> Result<(), Error> {
        // listen on local address
        self.swarm
            .listen_on(
                format!("/ip4/0.0.0.0/tcp/{}", self.port)
                    .parse()
                    .map_err(|e| Error::LibP2P(LibP2PError::MultiAddrParse(e)))?,
            )
            .map_err(|e| Error::LibP2P(LibP2PError::Transport(e)))?;

        // external address
        if let Some(external_addr) = &self.config.external_addr {
            self.swarm.add_external_address(
                // format!("/ip4/{}/tcp/{}", external_addr, self.port)
                external_addr
                    .parse()
                    .map_err(|e| Error::LibP2P(LibP2PError::MultiAddrParse(e)))?,
            );
        }

        let seed_peers = self.parse_seed_peers().await?;
        self.join_seed_peers(seed_peers).await?;
        self.subscribe_to_topics().await;

        // start initial share chain sync
        // let in_progress = self.sync_in_progress.clone();
        warn!(target: LOG_TARGET, "Starting initial share chain sync...");
        // tokio::spawn(async move {
        //     Self::initial_share_chain_sync(
        //         in_progress,
        //         peer_store,
        //         share_chain_sha3x,
        //         share_chain_random_x,
        //         share_chain_sync_tx,
        //         Duration::from_secs(3),
        //         squad,
        //         shutdown_signal,
        //     )
        //     .await;
        // });

        warn!(target: LOG_TARGET, "Starting main loop");

        self.main_loop().await?;
        info!(target: LOG_TARGET,"P2P service has been stopped!");
        Ok(())
    }
}

#[cfg(test)]
mod test {
    use super::*;

    #[test]
    fn squad_as_string_no_spaces_no_underscores() {
        let squad = Squad::from("default".to_string());
        assert_eq!(squad.as_string(), "default");
    }

    #[test]
    fn squad_as_string_with_spaces_with_underscores() {
        let squad = Squad::from("default 2".to_string());
        assert_eq!(squad.as_string(), "default_2");
    }
}<|MERGE_RESOLUTION|>--- conflicted
+++ resolved
@@ -691,30 +691,7 @@
 
         match add_status {
             AddPeerStatus::NewPeer => {
-<<<<<<< HEAD
                 // self.initiate_direct_peer_exchange(peer).await;
-=======
-                if let Ok(_my_info) = self
-                    .create_peer_info(self.swarm.external_addresses().cloned().collect())
-                    .await
-                    .inspect_err(|error| {
-                        error!(target: LOG_TARGET, squad = &self.config.squad; "Failed to create peer info: {error:?}");
-                    })
-                {
-                    // let local_peer_id = self.swarm.local_peer_id().clone();
-                    // TODO: Should we send them our details? The problem is that if we send too many of these, libp2p
-                    // starts dropping requests with "libp2p_relay::priv_client::handler Dropping in-flight connect
-                    // request because we are at capacity"
-
-                    // self.swarm
-                    //     .behaviour_mut()
-                    //     .direct_peer_exchange
-                    //     .send_request(&peer, DirectPeerInfoRequest {
-                    //         info: my_info,
-                    //         peer_id: local_peer_id.to_base58(),
-                    //     });
-                }
->>>>>>> 546255d9
             },
             AddPeerStatus::Existing => {},
             AddPeerStatus::Greylisted => {
