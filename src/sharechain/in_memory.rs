// Copyright 2024 The Tari Project
// SPDX-License-Identifier: BSD-3-Clause

use std::{
    collections::HashMap,
    ops::{Add, Div},
    slice::Iter,
    str::FromStr,
    sync::Arc,
};

use async_trait::async_trait;
use itertools::Itertools;
use log::{debug, error, info, warn};
use minotari_app_grpc::tari_rpc::{NewBlockCoinbase, SubmitBlockRequest};
use num::{BigUint, FromPrimitive, Integer, Zero};
use tari_common_types::{tari_address::TariAddress, types::BlockHash};
use tari_core::{
    blocks,
    proof_of_work::{randomx_difficulty, sha3x_difficulty, Difficulty, PowAlgorithm},
};
use tari_utilities::{epoch_time::EpochTime, hex::Hex};
use tokio::sync::{RwLock, RwLockWriteGuard};

use crate::{
    server::grpc::p2pool::min_difficulty,
    sharechain::{
        error::{BlockConvertError, Error},
        Block,
        BlockValidationParams,
        ShareChain,
        ShareChainResult,
        SubmitBlockResult,
        ValidateBlockResult,
        BLOCKS_WINDOW,
        MAX_BLOCKS_COUNT,
        MAX_SHARES_PER_MINER,
        SHARE_COUNT,
    },
};

const LOG_TARGET: &str = "p2pool::sharechain::in_memory";

pub struct InMemoryShareChain {
    max_blocks_count: usize,
    block_levels: Arc<RwLock<Vec<BlockLevel>>>,
    pow_algo: PowAlgorithm,
    block_validation_params: Option<Arc<BlockValidationParams>>,
}

/// A collection of blocks with the same height.
pub struct BlockLevel {
    blocks: Vec<Block>,
    height: u64,
}

impl BlockLevel {
    pub fn new(blocks: Vec<Block>, height: u64) -> Self {
        Self { blocks, height }
    }

    pub fn add_block(&mut self, block: Block) -> Result<(), Error> {
        if self.height != block.height {
            return Err(Error::InvalidBlock(block));
        }
        self.blocks.push(block);
        Ok(())
    }
}

fn genesis_block() -> Block {
    Block::builder()
        .with_height(0)
        .with_prev_hash(BlockHash::zero())
        .build()
}

impl Default for InMemoryShareChain {
    fn default() -> Self {
        Self {
            max_blocks_count: MAX_BLOCKS_COUNT,
            block_levels: Arc::new(RwLock::new(vec![BlockLevel::new(vec![genesis_block()], 0)])),
            pow_algo: PowAlgorithm::Sha3x,
            block_validation_params: None,
        }
    }
}

#[allow(dead_code)]
impl InMemoryShareChain {
    pub fn new(
        max_blocks_count: usize,
        pow_algo: PowAlgorithm,
        block_validation_params: Option<Arc<BlockValidationParams>>,
    ) -> Result<Self, Error> {
        if pow_algo == PowAlgorithm::RandomX && block_validation_params.is_none() {
            return Err(Error::MissingBlockValidationParams);
        }
        Ok(Self {
            max_blocks_count,
            block_levels: Arc::new(RwLock::new(vec![BlockLevel::new(vec![genesis_block()], 0)])),
            pow_algo,
            block_validation_params,
        })
    }

    /// Returns the last block in chain
    fn last_block(&self, block_level_iter: Iter<'_, BlockLevel>) -> Option<Block> {
        let levels = block_level_iter.as_slice();
        if levels.is_empty() {
            return None;
        }
        let last_level = &block_level_iter.as_slice().last().unwrap();

        last_level
            .blocks
            .iter()
            .max_by(|block1, block2| block1.height.cmp(&block2.height))
            .cloned()
    }

    /// Calculates block difficulty based on it's pow algo.
    fn block_difficulty(&self, block: &Block) -> Result<u64, Error> {
        match block.original_block_header.pow.pow_algo {
            PowAlgorithm::RandomX => {
                if let Some(params) = &self.block_validation_params {
                    let difficulty = randomx_difficulty(
                        &block.original_block_header,
                        params.random_x_factory(),
                        params.genesis_block_hash(),
                        params.consensus_manager(),
                    )
                    .map_err(Error::RandomXDifficulty)?;
                    Ok(difficulty.as_u64())
                } else {
                    panic!("No params provided for RandomX difficulty calculation!");
                    // Ok(0)
                }
            },
            PowAlgorithm::Sha3x => {
                let difficulty = sha3x_difficulty(&block.original_block_header).map_err(Error::Difficulty)?;
                Ok(difficulty.as_u64())
            },
        }
    }

    /// Returns the current (strongest) chain
    fn chain(&self, block_level_iter: Iter<'_, BlockLevel>) -> Vec<Block> {
        let mut result = vec![];
        block_level_iter.for_each(|level| {
            level
                .blocks
                .iter()
                .max_by(|block1, block2| {
                    let diff1 = self.block_difficulty(block1).unwrap_or(0);
                    let diff2 = self.block_difficulty(block2).unwrap_or(0);
                    diff1.cmp(&diff2)
                })
                .iter()
                .copied()
                .for_each(|block| {
                    result.push(block.clone());
                });
        });

        result
    }

    /// Generating number of shares for all the miners.
    fn miners_with_shares(&self, chain: Vec<&Block>) -> HashMap<String, u64> {
        let mut result: HashMap<String, u64> = HashMap::new(); // target wallet address -> number of shares
        let mut extra_shares: HashMap<String, u64> = HashMap::new(); // target wallet address -> number of shares

        // add shares applying the max shares rule
        let mut added_share_count: u64 = 0;
        chain.iter().rev().for_each(|block| {
            if let Some(miner_wallet_address) = &block.miner_wallet_address {
                if added_share_count < SHARE_COUNT {
                    let addr = miner_wallet_address.to_base58();
                    match result.get(&addr) {
                        Some(curr_share_count) => {
                            if *curr_share_count < MAX_SHARES_PER_MINER {
                                result.insert(addr, curr_share_count + 1);
                                added_share_count += 1;
                            } else {
                                match extra_shares.get(&addr) {
                                    None => {
                                        extra_shares.insert(addr, 1);
                                    },
                                    Some(extra_share_count) => {
                                        extra_shares.insert(addr, extra_share_count + 1);
                                    },
                                }
                            }
                        },
                        None => {
                            result.insert(addr, 1);
                            added_share_count += 1;
                        },
                    }
                }
            }
        });

        result
    }

    fn validate_min_difficulty(
        &self,
        pow: PowAlgorithm,
        curr_difficulty: Difficulty,
    ) -> ShareChainResult<ValidateBlockResult> {
        match min_difficulty(pow) {
            Ok(min_difficulty) => {
                if curr_difficulty.as_u64() < min_difficulty {
                    warn!(target: LOG_TARGET, "[{:?}] ❌ Too low difficulty!", self.pow_algo);
                    return Ok(ValidateBlockResult::new(false, false));
                }
            },
            Err(error) => {
                warn!(target: LOG_TARGET, "[{:?}] ❌ Can't get min difficulty!", self.pow_algo);
                debug!(target: LOG_TARGET, "[{:?}] ❌ Can't get min difficulty: {error:?}", self.pow_algo);
                return Ok(ValidateBlockResult::new(false, false));
            },
        }

        Ok(ValidateBlockResult::new(true, false))
    }

    /// Validating a new block.
    async fn validate_block(
        &self,
        last_block: Option<&Block>,
        block: &Block,
        params: Option<Arc<BlockValidationParams>>,
        sync: bool,
    ) -> ShareChainResult<ValidateBlockResult> {
        if block.original_block_header.pow.pow_algo != self.pow_algo {
            warn!(target: LOG_TARGET, "[{:?}] ❌ Pow algorithm mismatch! This share chain uses {:?}!", self.pow_algo, self.pow_algo);
            return Ok(ValidateBlockResult::new(false, false));
        }

        if sync && last_block.is_none() {
            return Ok(ValidateBlockResult::new(true, false));
        }

        if let Some(last_block) = last_block {
            // check if we have outdated tip of chain
<<<<<<< HEAD
            let block_height_diff = i64::try_from(block.height).map_err(Error::FromIntConversion)?
                - i64::try_from(last_block.height).map_err(Error::FromIntConversion)?;
=======
            let block_height_diff = i64::try_from(block.height()).map_err(Error::FromIntConversion)? -
                i64::try_from(last_block.height()).map_err(Error::FromIntConversion)?;
>>>>>>> 38ee3bdc
            if block_height_diff > 10 {
                // TODO: use const
                warn!(target: LOG_TARGET,
                    "[{:?}] Out-of-sync chain, do a sync now... Height Diff: {:?}, Last: {:?}, New: {:?}",
                    self.pow_algo,
                    block_height_diff,
                    last_block.height,
                    block.height,
                );
                return Ok(ValidateBlockResult::new(false, true));
            }

            // validate PoW
            match block.original_block_header.pow.pow_algo {
                PowAlgorithm::RandomX => match params {
                    Some(params) => {
                        match randomx_difficulty(
                            &block.original_block_header,
                            params.random_x_factory(),
                            params.genesis_block_hash(),
                            params.consensus_manager(),
                        ) {
                            Ok(curr_difficulty) => {
                                let result = self.validate_min_difficulty(PowAlgorithm::RandomX, curr_difficulty)?;
                                if !result.valid {
                                    return Ok(result);
                                }
                            },
                            Err(error) => {
                                warn!(target: LOG_TARGET, "[{:?}] ❌ Invalid PoW!", self.pow_algo);
                                debug!(target: LOG_TARGET, "[{:?}] Failed to calculate RandomX difficulty: {error:?}", self.pow_algo);
                                return Ok(ValidateBlockResult::new(false, false));
                            },
                        }
                    },
                    None => {
                        error!(target: LOG_TARGET, "[{:?}] ❌ Cannot calculate PoW! Missing validation parameters!", self.pow_algo);
                        return Ok(ValidateBlockResult::new(false, false));
                    },
                },
                PowAlgorithm::Sha3x => match sha3x_difficulty(&block.original_block_header) {
                    Ok(curr_difficulty) => {
                        let result = self.validate_min_difficulty(PowAlgorithm::Sha3x, curr_difficulty)?;
                        if !result.valid {
                            return Ok(result);
                        }
                    },
                    Err(error) => {
                        warn!(target: LOG_TARGET, "[{:?}] ❌ Invalid PoW!", self.pow_algo);
                        debug!(target: LOG_TARGET, "[{:?}] Failed to calculate SHA3x difficulty: {error:?}", self.pow_algo);
                        return Ok(ValidateBlockResult::new(false, false));
                    },
                },
            }

            // TODO: check here for miners
            // TODO: (send merkle tree root hash and generate here, then compare the two from miners list and shares)
        } else {
            return Ok(ValidateBlockResult::new(false, true));
        }

        Ok(ValidateBlockResult::new(true, false))
    }

    /// Submits a new block to share chain.
    async fn submit_block_with_lock(
        &self,
        block_levels: &mut RwLockWriteGuard<'_, Vec<BlockLevel>>,
        block: &Block,
        params: Option<Arc<BlockValidationParams>>,
        sync: bool,
    ) -> ShareChainResult<SubmitBlockResult> {
        let chain = self.chain(block_levels.iter());
        let last_block = chain.last();

        // validate
        let validate_result = self.validate_block(last_block, block, params, sync).await?;
        if !validate_result.valid {
            return if validate_result.need_sync {
                Ok(SubmitBlockResult::new(true))
            } else {
                Err(Error::InvalidBlock(block.clone()))
            };
        }

        // remove the first couple of block levels if needed
        if block_levels.len() >= self.max_blocks_count {
            let diff = block_levels.len() - self.max_blocks_count;
            block_levels.drain(0..diff);
        }

        // look for the matching block level to append the new block to
        if let Some(found_level) = block_levels
            .iter_mut()
            .filter(|level| level.height == block.height)
            .last()
        {
            let found = found_level
                .blocks
                .iter()
                .filter(|curr_block| curr_block.generate_hash() == block.generate_hash())
                .count() >
                0;
            if !found {
                found_level.add_block(block.clone())?;
                debug!(target: LOG_TARGET, "[{:?}] 🆕 New block added at height {:?}: {:?}", self.pow_algo, block.height, block.hash.to_hex());
            }
        } else if let Some(last_block) = last_block {
            if last_block.height < block.height {
                block_levels.push(BlockLevel::new(vec![block.clone()], block.height));
                debug!(target: LOG_TARGET, "[{:?}] 🆕 New block added at height {:?}: {:?}", self.pow_algo, block.height, block.hash.to_hex());
            }
        } else {
            block_levels.push(BlockLevel::new(vec![block.clone()], block.height));
            debug!(target: LOG_TARGET, "[{:?}] 🆕 New block added at height {:?}: {:?}", self.pow_algo, block.height, block.hash.to_hex());
        }

        Ok(SubmitBlockResult::new(validate_result.need_sync))
    }
}

#[async_trait]
impl ShareChain for InMemoryShareChain {
    async fn submit_block(&self, block: &Block) -> ShareChainResult<SubmitBlockResult> {
        let mut block_levels_write_lock = self.block_levels.write().await;
        let result = self
            .submit_block_with_lock(
                &mut block_levels_write_lock,
                block,
                self.block_validation_params.clone(),
                false,
            )
            .await;
        let chain = self.chain(block_levels_write_lock.iter());
        let last_block = chain.last().ok_or_else(|| Error::Empty)?;
        info!(target: LOG_TARGET, "[{:?}] ⬆️ Current height: {:?}", self.pow_algo, last_block.height);
        result
    }

    async fn submit_blocks(&self, blocks: Vec<Block>, sync: bool) -> ShareChainResult<SubmitBlockResult> {
        let mut block_levels_write_lock = self.block_levels.write().await;

        if sync {
            let chain = self.chain(block_levels_write_lock.iter());
            if let Some(last_block) = chain.last() {
<<<<<<< HEAD
                if last_block.hash != genesis_block().hash
                    && !blocks.is_empty()
                    && last_block.height < blocks[0].height
                    && (blocks[0].height - last_block.height) > 1
=======
                if last_block.hash() != genesis_block().hash() &&
                    !blocks.is_empty() &&
                    last_block.height() < blocks[0].height() &&
                    (blocks[0].height() - last_block.height()) > 1
>>>>>>> 38ee3bdc
                {
                    block_levels_write_lock.clear();
                }
            }
        }

        for block in blocks {
            let result = self
                .submit_block_with_lock(
                    &mut block_levels_write_lock,
                    &block,
                    self.block_validation_params.clone(),
                    sync,
                )
                .await?;
            if result.need_sync {
                return Ok(SubmitBlockResult::new(true));
            }
        }

        let chain = self.chain(block_levels_write_lock.iter());
        let last_block = chain.last().ok_or_else(|| Error::Empty)?;
        info!(target: LOG_TARGET, "[{:?}] ⬆️ Current height: {:?}", self.pow_algo, last_block.height);

        Ok(SubmitBlockResult::new(false))
    }

    async fn tip_height(&self) -> ShareChainResult<u64> {
        let block_levels_read_lock = self.block_levels.read().await;
        let chain = self.chain(block_levels_read_lock.iter());
        let last_block = chain.last().ok_or_else(|| Error::Empty)?;
        Ok(last_block.height)
    }

    async fn generate_shares(&self, reward: u64) -> Vec<NewBlockCoinbase> {
        let chain = self.chain(self.block_levels.read().await.iter());
        let windowed_chain = chain.iter().tail(BLOCKS_WINDOW).collect_vec();
        let miners = self.miners_with_shares(windowed_chain);

        // calculate full hash rate and shares
        miners
            .iter()
            .filter(|(_, share)| **share > 0)
            .map(|(addr, share)| {
                let curr_reward = (reward / SHARE_COUNT) * share;
                debug!(target: LOG_TARGET, "[{:?}] {addr} -> SHARE: {share:?}, REWARD: {curr_reward:?}", self.pow_algo);
                NewBlockCoinbase {
                    address: addr.clone(),
                    value: curr_reward,
                    stealth_payment: true,
                    revealed_value_proof: true,
                    coinbase_extra: vec![],
                }
            })
            .collect_vec()
    }

    async fn new_block(&self, request: &SubmitBlockRequest) -> ShareChainResult<Block> {
        let origin_block_grpc = request
            .block
            .as_ref()
            .ok_or_else(|| BlockConvertError::MissingField("block".to_string()))?;

        let origin_block =
            blocks::Block::try_from(origin_block_grpc.clone()).map_err(BlockConvertError::GrpcBlockConvert)?;

        // get current share chain
        let block_levels_read_lock = self.block_levels.read().await;
        let chain = self.chain(block_levels_read_lock.iter());
        let last_block = chain.last().ok_or_else(|| Error::Empty)?;

        Ok(Block::builder()
            .with_timestamp(EpochTime::now())
            .with_prev_hash(last_block.generate_hash())
            .with_height(last_block.height + 1)
            .with_original_block_header(origin_block.header.clone())
            .with_miner_wallet_address(
                TariAddress::from_str(request.wallet_payment_address.as_str()).map_err(Error::TariAddress)?,
            )
            .build())
    }

    async fn blocks(&self, from_height: u64) -> ShareChainResult<Vec<Block>> {
        let block_levels_read_lock = self.block_levels.read().await;
        let chain = self.chain(block_levels_read_lock.iter());
        Ok(chain
            .iter()
            .filter(|block| block.height > from_height)
            .cloned()
            .collect())
    }

    async fn hash_rate(&self) -> ShareChainResult<BigUint> {
        let block_levels = self.block_levels.read().await;
        if block_levels.is_empty() {
            return Ok(BigUint::zero());
        }

        let blocks = block_levels
            .iter()
            .flat_map(|level| level.blocks.clone())
            .sorted_by(|block1, block2| block1.timestamp.cmp(&block2.timestamp))
            .tail(BLOCKS_WINDOW);

        // calculate average block time
        let blocks = blocks.collect_vec();
        let mut block_times_sum = 0;
        let mut block_times_count: u64 = 0;
        for i in 0..blocks.len() {
            let current_block = blocks.get(i);
            let next_block = blocks.get(i + 1);
            if let Some(current_block) = current_block {
                if let Some(next_block) = next_block {
                    block_times_sum += next_block.timestamp.as_u64() - current_block.timestamp.as_u64();
                    block_times_count += 1;
                }
            }
        }

        // return to avoid division by zero
        if block_times_sum == 0 || block_times_count == 0 {
            return Ok(BigUint::zero());
        }

        let avg_block_time: f64 = (block_times_sum / block_times_count) as f64;

        // collect all hash rates
        let mut hash_rates_sum = BigUint::zero();
        let mut hash_rates_count = BigUint::zero();
        for block in blocks {
            let difficulty = self.block_difficulty(&block)?;
            let current_hash_rate_f64 = difficulty as f64 / avg_block_time;
            let current_hash_rate =
                u64::from_f64(current_hash_rate_f64).ok_or(Error::FromF64ToU64Conversion(current_hash_rate_f64))?;
            hash_rates_sum = hash_rates_sum.add(current_hash_rate);
            hash_rates_count.inc();
        }

        Ok(hash_rates_sum.div(hash_rates_count))
    }

    async fn miners_with_shares(&self) -> ShareChainResult<HashMap<String, u64>> {
        let levels_lock = self.block_levels.read().await;
        let chain = self.chain(levels_lock.iter());
        let chain = chain.iter().tail(BLOCKS_WINDOW).collect_vec();
        Ok(self.miners_with_shares(chain))
    }
}

#[cfg(test)]
mod test {
    use tari_common::configuration::Network;
    use tari_common_types::tari_address::TariAddressFeatures;
    use tari_crypto::{keys::PublicKey, ristretto::RistrettoPublicKey};

    use super::*;

    fn new_random_address() -> TariAddress {
        let mut rng = rand::thread_rng();
        let (_, pk) = RistrettoPublicKey::random_keypair(&mut rng);
        TariAddress::new_single_address(pk, Network::LocalNet, TariAddressFeatures::INTERACTIVE)
    }

    fn add_blocks(blocks: &mut Vec<Block>, miner: TariAddress, start: u64, n: u64) -> u64 {
        let n = start + n;
        for i in start..n {
            blocks.push(
                Block::builder()
                    .with_height(i)
                    .with_miner_wallet_address(miner.clone())
                    .build(),
            );
        }
        n
    }

    #[test]
    fn miners_with_shares_no_outperformers() {
        // setup blocks and miners
        let mut blocks = Vec::new();
        let miner1 = new_random_address();
        let n = add_blocks(&mut blocks, miner1.clone(), 0, 10);
        let miner2 = new_random_address();
        let n = add_blocks(&mut blocks, miner2.clone(), n, 20);
        let miner3 = new_random_address();
        let n = add_blocks(&mut blocks, miner3.clone(), n, 30);
        let miner4 = new_random_address();
        add_blocks(&mut blocks, miner4.clone(), n, 40);

        // execute
        let blocks = blocks.iter().collect_vec();
        let share_chain = InMemoryShareChain::default();
        let shares = share_chain.miners_with_shares(blocks);

        // assert
        assert_eq!(*shares.get(&miner1.to_base58()).unwrap(), 10);
        assert_eq!(*shares.get(&miner2.to_base58()).unwrap(), 20);
        assert_eq!(*shares.get(&miner3.to_base58()).unwrap(), 30);
        assert_eq!(*shares.get(&miner4.to_base58()).unwrap(), 40);
    }

    #[test]
    fn miners_with_shares_with_outperformer_dont_fill_remaining() {
        // setup blocks and miners
        let mut blocks = Vec::new();
        let miner1 = new_random_address();
        let n = add_blocks(&mut blocks, miner1.clone(), 0, 60);
        let miner2 = new_random_address();
        let n = add_blocks(&mut blocks, miner2.clone(), n, 60);
        let miner3 = new_random_address();
        let n = add_blocks(&mut blocks, miner3.clone(), n, 80);
        let miner4 = new_random_address();
        add_blocks(&mut blocks, miner4.clone(), n, 10);

        // execute
        let blocks = blocks.iter().collect_vec();
        let share_chain = InMemoryShareChain::default();
        let shares = share_chain.miners_with_shares(blocks);

        // assert
        assert_eq!(*shares.get(&miner1.to_base58()).unwrap(), 60);
        assert_eq!(*shares.get(&miner2.to_base58()).unwrap(), 60);
        assert_eq!(*shares.get(&miner3.to_base58()).unwrap(), 60);
        assert_eq!(*shares.get(&miner4.to_base58()).unwrap(), 10);
    }

    #[test]
    fn miners_with_shares_with_outperformer_losing_shares() {
        // setup blocks and miners
        let mut blocks = Vec::new();
        let miner1 = new_random_address();
        let n = add_blocks(&mut blocks, miner1.clone(), 0, 100);
        let miner2 = new_random_address();
        let n = add_blocks(&mut blocks, miner2.clone(), n, 90);
        let miner3 = new_random_address();
        let n = add_blocks(&mut blocks, miner3.clone(), n, 80);
        let miner4 = new_random_address();
        add_blocks(&mut blocks, miner4.clone(), n, 70);

        // execute
        let blocks = blocks.iter().collect_vec();
        let share_chain = InMemoryShareChain::default();
        let shares = share_chain.miners_with_shares(blocks);

        // assert
        assert_eq!(*shares.get(&miner1.to_base58()).unwrap(), 20);
        assert_eq!(*shares.get(&miner2.to_base58()).unwrap(), 60);
        assert_eq!(*shares.get(&miner3.to_base58()).unwrap(), 60);
        assert_eq!(*shares.get(&miner4.to_base58()).unwrap(), 60);
    }

    #[test]
    fn miners_with_shares_with_outperformer_losing_all_shares() {
        // setup blocks and miners
        let mut blocks = Vec::new();
        let miner1 = new_random_address();
        let n = add_blocks(&mut blocks, miner1.clone(), 0, 100);
        let miner2 = new_random_address();
        let n = add_blocks(&mut blocks, miner2.clone(), n, 90);
        let miner3 = new_random_address();
        let n = add_blocks(&mut blocks, miner3.clone(), n, 80);
        let miner4 = new_random_address();
        let n = add_blocks(&mut blocks, miner4.clone(), n, 70);
        let miner5 = new_random_address();
        add_blocks(&mut blocks, miner5.clone(), n, 200);

        // execute
        let blocks = blocks.iter().collect_vec();
        let share_chain = InMemoryShareChain::default();
        let shares = share_chain.miners_with_shares(blocks);

        // assert
        assert_eq!(shares.get(&miner1.to_base58()), None);
        assert_eq!(*shares.get(&miner2.to_base58()).unwrap(), 20);
        assert_eq!(*shares.get(&miner3.to_base58()).unwrap(), 60);
        assert_eq!(*shares.get(&miner4.to_base58()).unwrap(), 60);
        assert_eq!(*shares.get(&miner5.to_base58()).unwrap(), 60);
    }
}<|MERGE_RESOLUTION|>--- conflicted
+++ resolved
@@ -26,16 +26,8 @@
     server::grpc::p2pool::min_difficulty,
     sharechain::{
         error::{BlockConvertError, Error},
-        Block,
-        BlockValidationParams,
-        ShareChain,
-        ShareChainResult,
-        SubmitBlockResult,
-        ValidateBlockResult,
-        BLOCKS_WINDOW,
-        MAX_BLOCKS_COUNT,
-        MAX_SHARES_PER_MINER,
-        SHARE_COUNT,
+        Block, BlockValidationParams, ShareChain, ShareChainResult, SubmitBlockResult, ValidateBlockResult,
+        BLOCKS_WINDOW, MAX_BLOCKS_COUNT, MAX_SHARES_PER_MINER, SHARE_COUNT,
     },
 };
 
@@ -246,13 +238,8 @@
 
         if let Some(last_block) = last_block {
             // check if we have outdated tip of chain
-<<<<<<< HEAD
             let block_height_diff = i64::try_from(block.height).map_err(Error::FromIntConversion)?
                 - i64::try_from(last_block.height).map_err(Error::FromIntConversion)?;
-=======
-            let block_height_diff = i64::try_from(block.height()).map_err(Error::FromIntConversion)? -
-                i64::try_from(last_block.height()).map_err(Error::FromIntConversion)?;
->>>>>>> 38ee3bdc
             if block_height_diff > 10 {
                 // TODO: use const
                 warn!(target: LOG_TARGET,
@@ -354,8 +341,8 @@
                 .blocks
                 .iter()
                 .filter(|curr_block| curr_block.generate_hash() == block.generate_hash())
-                .count() >
-                0;
+                .count()
+                > 0;
             if !found {
                 found_level.add_block(block.clone())?;
                 debug!(target: LOG_TARGET, "[{:?}] 🆕 New block added at height {:?}: {:?}", self.pow_algo, block.height, block.hash.to_hex());
@@ -398,17 +385,10 @@
         if sync {
             let chain = self.chain(block_levels_write_lock.iter());
             if let Some(last_block) = chain.last() {
-<<<<<<< HEAD
                 if last_block.hash != genesis_block().hash
                     && !blocks.is_empty()
                     && last_block.height < blocks[0].height
                     && (blocks[0].height - last_block.height) > 1
-=======
-                if last_block.hash() != genesis_block().hash() &&
-                    !blocks.is_empty() &&
-                    last_block.height() < blocks[0].height() &&
-                    (blocks[0].height() - last_block.height()) > 1
->>>>>>> 38ee3bdc
                 {
                     block_levels_write_lock.clear();
                 }
